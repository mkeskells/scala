/*
 * Scala (https://www.scala-lang.org)
 *
 * Copyright EPFL and Lightbend, Inc.
 *
 * Licensed under Apache License 2.0
 * (http://www.apache.org/licenses/LICENSE-2.0).
 *
 * See the NOTICE file distributed with this work for
 * additional information regarding copyright ownership.
 */

package scala.tools.nsc.transform.patmat

import scala.tools.nsc.symtab.Flags.SYNTHETIC
import scala.reflect.internal.util.Position

/** Factory methods used by TreeMakers to make the actual trees.
 *
 * We have two modes in which to emit trees: optimized (the default)
 * and pure (aka "virtualized": match is parametric in its monad).
 */
trait MatchCodeGen extends Interface {
  import global._

  ///////////////////////////////////////////////////////////////////////////////////////////////////////////////////////////////////////////////////////////////
  // generate actual trees
  ///////////////////////////////////////////////////////////////////////////////////////////////////////////////////////////////////////////////////////////////
  trait CodegenCore extends MatchMonadInterface {
    private var ctr = 0
    def freshName(prefix: String) = {ctr += 1; vpmName.counted(prefix, ctr)}

    // assert(owner ne null); assert(owner ne NoSymbol)
    def freshSym(pos: Position, tp: Type = NoType, prefix: String = "x") =
      NoSymbol.newTermSymbol(freshName(prefix), pos, newFlags = SYNTHETIC) setInfo tp

    def newSynthCaseLabel(name: String) =
      NoSymbol.newLabel(freshName(name), NoPosition) setFlag treeInfo.SYNTH_CASE_FLAGS

    // codegen relevant to the structure of the translation (how extractors are combined)
    trait AbsCodegen {
      def matcher(scrut: Tree, scrutSym: Symbol, restpe: Type)(cases: List[Casegen => Tree], matchFailGen: Option[Tree => Tree]): Tree

      // local / context-free
      def _asInstanceOf(b: Symbol, tp: Type): Tree
      def _equals(checker: Tree, binder: Symbol): Tree
      def _isInstanceOf(b: Symbol, tp: Type): Tree
      def drop(tgt: Tree)(n: Int): Tree
      def index(tgt: Tree)(i: Int): Tree
      def mkZero(tp: Type): Tree
      def tupleSel(binder: Symbol)(i: Int): Tree
    }

    // structure
    trait Casegen extends AbsCodegen { import CODE._
      def one(res: Tree): Tree

      def flatMap(prev: Tree, b: Symbol, next: Tree): Tree
      def flatMapCond(cond: Tree, res: Tree, nextBinder: Symbol, next: Tree): Tree
      def flatMapGuard(cond: Tree, next: Tree): Tree
      def ifThenElseZero(c: Tree, thenp: Tree): Tree = {
        val z = zero
        thenp match {
          case If(c1, thenp1, elsep1) if z equalsStructure elsep1 =>
            If(c AND c1, thenp1, elsep1) // cleaner, leaner trees
          case _ =>
            If(c, thenp, zero)
        }
      }
      protected def zero: Tree
    }

    def codegen: AbsCodegen

    abstract class CommonCodegen extends AbsCodegen { import CODE._
      def fun(arg: Symbol, body: Tree): Tree     = Function(List(ValDef(arg)), body)
      def tupleSel(binder: Symbol)(i: Int): Tree = (REF(binder) DOT nme.productAccessorName(i)) // make tree that accesses the i'th component of the tuple referenced by binder
      def index(tgt: Tree)(i: Int): Tree         = tgt APPLY (LIT(i))
      def drop(tgt: Tree)(n: Int): Tree          = fn(tgt, nme.drop, LIT(n))

      // NOTE: checker must be the target of the ==, that's the patmat semantics for ya
      def _equals(checker: Tree, binder: Symbol): Tree = checker MEMBER_== REF(binder)

      // the force is needed mainly to deal with the GADT typing hack (we can't detect it otherwise as tp nor pt need contain an abstract type, we're just casting wildly)
      def _asInstanceOf(b: Symbol, tp: Type): Tree = if (b.info <:< tp) REF(b) else gen.mkCastPreservingAnnotations(REF(b), tp)
      def _isInstanceOf(b: Symbol, tp: Type): Tree = gen.mkIsInstanceOf(REF(b), tp.withoutAnnotations, any = true, wrapInApply = false)

      def mkZero(tp: Type): Tree = gen.mkConstantZero(tp) match {
        case Constant(null) => gen.mkAsInstanceOf(Literal(Constant(null)), tp, any = true, wrapInApply = false) // the magic incantation is true/false here
        case const          => Literal(const)
      }
    }
  }


  trait OptimizedCodegen extends CodegenCore with TypedSubstitution with MatchMonadInterface {
    override def codegen: AbsCodegen = optimizedCodegen

    // when we know we're targeting Option, do some inlining the optimizer won't do
    // for example, `o.flatMap(f)` becomes `if(o == None) None else f(o.get)`, similarly for orElse and guard
    //   this is a special instance of the advanced inlining optimization that takes a method call on
    //   an object of a type that only has two concrete subclasses, and inlines both bodies, guarded by an if to distinguish the two cases
    object optimizedCodegen extends CommonCodegen { import CODE._

      /** Inline runOrElse and get rid of Option allocations
       *
       * runOrElse(scrut: scrutTp)(matcher): resTp = matcher(scrut) getOrElse ${catchAll(`scrut`)}
       * the matcher's optional result is encoded as a flag, keepGoing, where keepGoing == true encodes result.isEmpty,
       * if keepGoing is false, the result Some(x) of the naive translation is encoded as matchRes == x
       */
      def matcher(scrut: Tree, scrutSym: Symbol, restpe: Type)(cases: List[Casegen => Tree], matchFailGen: Option[Tree => Tree]): Tree = {
        val matchRes = NoSymbol.newValueParameter(newTermName("x"), NoPosition, newFlags = SYNTHETIC) setInfo restpe.withoutAnnotations
        val matchEnd = newSynthCaseLabel("matchEnd") setInfo MethodType(List(matchRes), restpe)

        def newCaseSym = newSynthCaseLabel("case") setInfo MethodType(Nil, restpe)
        var _currCase = newCaseSym

        val caseDefs = cases map { (mkCase: Casegen => Tree) =>
          val currCase = _currCase
          val nextCase = newCaseSym
          _currCase = nextCase

          LabelDef(currCase, Nil, mkCase(new OptimizedCasegen(matchEnd, nextCase)))
        }
        // must compute catchAll after caseLabels (side-effects nextCase)
        // catchAll.isEmpty iff no synthetic default case needed (the (last) user-defined case is a default)
        // if the last user-defined case is a default, it will never jump to the next case; it will go immediately to matchEnd
        val catchAllDef = matchFailGen.map { matchFailGen =>
          val scrutRef = scrutSym.fold(EmptyTree: Tree)(REF) // for alternatives

          LabelDef(_currCase, Nil, matchEnd APPLY matchFailGen(scrutRef))
        }.toList // at most 1 element

        // scrutSym == NoSymbol when generating an alternatives matcher
        val scrutDef = scrutSym.fold(List[Tree]())(ValDef(_, scrut) :: Nil) // for alternatives

        // the generated block is taken apart in TailCalls under the following assumptions
        // the assumption is once we encounter a case, the remainder of the block will consist of cases
        // the prologue may be empty, usually it is the valdef that stores the scrut
        // val (prologue, cases) = stats span (s => !s.isInstanceOf[LabelDef])
        Block(
          scrutDef ++ caseDefs ++ catchAllDef,
          LabelDef(matchEnd, List(matchRes), REF(matchRes))
        )
      }

      class OptimizedCasegen(matchEnd: Symbol, nextCase: Symbol) extends CommonCodegen with Casegen {
        def matcher(scrut: Tree, scrutSym: Symbol, restpe: Type)(cases: List[Casegen => Tree], matchFailGen: Option[Tree => Tree]): Tree =
          optimizedCodegen.matcher(scrut, scrutSym, restpe)(cases, matchFailGen)

        // only used to wrap the RHS of a body
        // res: T
        // returns MatchMonad[T]
<<<<<<< HEAD
        def one(res: Tree): Tree = matchEnd.APPLY(res) // a jump to a case label is special-cased in typedApply
        protected def zero: Tree = nextCase.APPLY()
=======
        def one(res: Tree): Tree = matchEnd APPLY (res) // a jump to a case label is special-cased in typedApply
        protected final def zero: Tree = nextCase APPLY ()
        override def ifThenElseZero(c: Tree, thenp: Tree): Tree = {
          thenp match {
            case Block(stats, expr) =>
              Block(If(NOT(c), zero, EmptyTree) :: stats, expr)
            case _ =>
              Block(If(NOT(c), zero, EmptyTree) :: Nil, thenp)
          }
        }
>>>>>>> 3d9409dc

        // prev: MatchMonad[T]
        // b: T
        // next: MatchMonad[U]
        // returns MatchMonad[U]
        def flatMap(prev: Tree, b: Symbol, next: Tree): Tree = {
          val prevSym = freshSym(prev.pos, prev.tpe, "o")
          val nextTree = // must be isEmpty and get as we don't control the target of the call (prev is an extractor call)
            ifThenElseZero(
              NOT(prevSym DOT vpmName.isEmpty),
              Substitution(b, prevSym DOT vpmName.get)(next)
            )
          nextTree match {
            case Block(stats, expr) =>
              Block((ValDef(prevSym, prev) :: stats), expr)
            case _ =>
              BLOCK(
                ValDef(prevSym, prev),
                // must be isEmpty and get as we don't control the target of the call (prev is an extractor call)
                nextTree
              )
          }
        }

        // cond: Boolean
        // res: T
        // nextBinder: T
        // next == MatchMonad[U]
        // returns MatchMonad[U]
        def flatMapCond(cond: Tree, res: Tree, nextBinder: Symbol, next: Tree): Tree = {
          val rest = (
            // only emit a local val for `nextBinder` if it's actually referenced in `next`
            if (next.exists(_.symbol eq nextBinder)) {
              next match {
                case Block(stats, expr) =>
                  Block(ValDef(nextBinder, res) :: stats, expr)
                case _ =>
                  Block(ValDef(nextBinder, res) :: Nil, next)
              }
            } else next
          )
          ifThenElseZero(cond, rest)
        }

        // guardTree: Boolean
        // next: MatchMonad[T]
        // returns MatchMonad[T]
        def flatMapGuard(guardTree: Tree, next: Tree): Tree =
          ifThenElseZero(guardTree, next)

        def flatMapCondStored(cond: Tree, condSym: Symbol, res: Tree, nextBinder: Symbol, next: Tree): Tree =
          ifThenElseZero(cond, BLOCK(
            condSym    === mkTRUE,
            nextBinder === res,
            next
          ))
      }

    }
  }
}<|MERGE_RESOLUTION|>--- conflicted
+++ resolved
@@ -151,12 +151,8 @@
         // only used to wrap the RHS of a body
         // res: T
         // returns MatchMonad[T]
-<<<<<<< HEAD
         def one(res: Tree): Tree = matchEnd.APPLY(res) // a jump to a case label is special-cased in typedApply
-        protected def zero: Tree = nextCase.APPLY()
-=======
-        def one(res: Tree): Tree = matchEnd APPLY (res) // a jump to a case label is special-cased in typedApply
-        protected final def zero: Tree = nextCase APPLY ()
+        protected final def zero: Tree = nextCase.APPLY()
         override def ifThenElseZero(c: Tree, thenp: Tree): Tree = {
           thenp match {
             case Block(stats, expr) =>
@@ -165,7 +161,6 @@
               Block(If(NOT(c), zero, EmptyTree) :: Nil, thenp)
           }
         }
->>>>>>> 3d9409dc
 
         // prev: MatchMonad[T]
         // b: T
