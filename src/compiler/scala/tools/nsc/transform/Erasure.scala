--- conflicted
+++ resolved
@@ -341,16 +341,7 @@
       case _                               => tp.deconst
     }
   }
-<<<<<<< HEAD
-
-  // Each primitive value class has its own getClass for ultra-precise class object typing.
-  private lazy val primitiveGetClassMethods = Set[Symbol](Any_getClass, AnyVal_getClass) ++ (
-    ScalaValueClasses map (_.tpe member nme.getClass_)
-  )
-
-=======
-  
->>>>>>> e317d0bc
+
   // ## requires a little translation
   private lazy val poundPoundMethods = Set[Symbol](Any_##, Object_##)
   // Methods on Any/Object which we rewrite here while we still know what
