--- conflicted
+++ resolved
@@ -310,7 +310,6 @@
     }
   }
 
-<<<<<<< HEAD
   def isTraitSuperAccessor(method: MethodNode, owner: ClassBType): Boolean = {
     owner.isInterface.get &&
       isSyntheticMethod(method) &&
@@ -399,10 +398,7 @@
     else 4
   }
 
-  private class Collector extends NestedClassesCollector[ClassBType] {
-=======
   private class Collector extends NestedClassesCollector[ClassBType](nestedOnly = true) {
->>>>>>> 23b8068d
     def declaredNestedClasses(internalName: InternalName): List[ClassBType] =
       bTypesFromClassfile.classBTypeFromParsedClassfile(internalName).info.get.nestedClasses.force
 
@@ -891,14 +887,9 @@
     }
   }
 
-<<<<<<< HEAD
-  abstract class GenericSignatureVisitor {
+  abstract class GenericSignatureVisitor(nestedOnly: Boolean) {
     final def visitInternalName(internalName: String): Unit = visitInternalName(internalName, 0, if (internalName eq null) 0 else internalName.length)
     def visitInternalName(internalName: String, offset: Int, length: Int): Unit
-=======
-  abstract class GenericSignatureVisitor(nestedOnly: Boolean) {
-    def visitInternalName(internalName: InternalName): Unit
->>>>>>> 23b8068d
 
     def raiseError(msg: String, sig: String, e: Option[Throwable] = None): Unit
 
@@ -1064,7 +1055,6 @@
       }
     }
   }
-<<<<<<< HEAD
 
   object handleOrdering extends Ordering[Handle] {
     override def compare(x: Handle, y: Handle): Int = {
@@ -1177,9 +1167,6 @@
     }
   }
 }
-=======
-}
 
 // For performance (`Char => Boolean` is not specialized)
-private trait CharBooleanFunction { def apply(c: Char): Boolean }
->>>>>>> 23b8068d
+private trait CharBooleanFunction { def apply(c: Char): Boolean }