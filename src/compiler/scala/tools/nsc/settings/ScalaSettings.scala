/*
 * Scala (https://www.scala-lang.org)
 *
 * Copyright EPFL and Lightbend, Inc.
 *
 * Licensed under Apache License 2.0
 * (http://www.apache.org/licenses/LICENSE-2.0).
 *
 * See the NOTICE file distributed with this work for
 * additional information regarding copyright ownership.
 */

// $Id$

package scala
package tools
package nsc
package settings

import java.util.zip.Deflater

import scala.language.existentials
import scala.annotation.elidable
import scala.tools.util.PathResolver.Defaults
import scala.collection.mutable
import scala.reflect.internal.util.StringContextStripMarginOps
import scala.tools.nsc.util.DefaultJarFactory


trait ScalaSettings extends StandardScalaSettings with Warnings {
  self: MutableSettings =>

  /** Set of settings */
  protected[scala] lazy val allSettings = mutable.LinkedHashMap[String, Setting]()

  /** The user class path, specified by `-classpath` or `-cp`,
   *  defaults to the value of CLASSPATH env var if it is set, as in Java,
   *  or else to `"."` for the current user directory.
   */
  protected def defaultClasspath = Option(System.getenv("CLASSPATH")).getOrElse(".")

  /** If any of these settings is enabled, the compiler should print a message and exit.  */
  def infoSettings = List[Setting](version, help, Vhelp, Whelp, Xhelp, Yhelp, showPlugins, showPhases, genPhaseGraph, printArgs)

  /** Is an info setting set? Any -option:help? */
  def isInfo = infoSettings.exists(_.isSetByUser) || allSettings.valuesIterator.exists(_.isHelping)

  /** Disable a setting */
  def disable(s: Setting) = allSettings -= s.name

  val jvmargs  = PrefixSetting("-J<flag>", "-J", "Pass <flag> directly to the runtime system.")
  val defines  = PrefixSetting("-Dproperty=value", "-D", "Pass -Dproperty=value directly to the runtime system.")
  /*val toolcp =*/ PathSetting("-toolcp", "Add to the runner classpath.", "") withAbbreviation "--tool-class-path"
  val nobootcp = BooleanSetting("-nobootcp", "Do not use the boot classpath for the scala jars.") withAbbreviation "--no-boot-class-path"

  /**
   *  Standard settings
   */
  // argfiles is only for the help message
  /*val argfiles = */ BooleanSetting    ("@<file>", "A text file containing compiler arguments (options and source files)")
  val classpath     = PathSetting       ("-classpath", "Specify where to find user class files.", defaultClasspath) withAbbreviation "-cp" withAbbreviation "--class-path"
  val d             = OutputSetting     (outputDirs, ".")
  val nospecialization = BooleanSetting ("-no-specialization", "Ignore @specialize annotations.") withAbbreviation "--no-specialization"

  // Would be nice to build this dynamically from scala.languageFeature.
  // The two requirements: delay error checking until you have symbols, and let compiler command build option-specific help.
  object languageFeatures extends MultiChoiceEnumeration {
    val dynamics            = Choice("dynamics",            "Allow direct or indirect subclasses of scala.Dynamic")
    val existentials        = Choice("existentials",        "Existential types (besides wildcard types) can be written and inferred")
    val higherKinds         = Choice("higherKinds",         "Allow higher-kinded types")
    val implicitConversions = Choice("implicitConversions", "Allow definition of implicit functions called views")
    val postfixOps          = Choice("postfixOps",          "Allow postfix operator notation, such as `1 to 10 toList` (not recommended)")
    val reflectiveCalls     = Choice("reflectiveCalls",     "Allow reflective access to members of structural types")
    val macros              = Choice("experimental.macros", "Allow macro definition (besides implementation and application)")
  }
  val language      = {
    val description = "Enable or disable language features"
    MultiChoiceSetting(
      name    = "-language",
      helpArg = "feature",
      descr   = description,
      domain  = languageFeatures
    ) withAbbreviation "--language"
  }
  val release = StringSetting("-release", "release", "Compile for a specific version of the Java platform. Supported targets: 6, 7, 8, 9", "").withPostSetHook { (value: StringSetting) =>
    if (value.value != "" && !scala.util.Properties.isJavaAtLeast("9")) {
      errorFn.apply("-release is only supported on Java 9 and higher")
    } else {
      // TODO validate numeric value
      // TODO validate release <= java.specification.version
    }
  } withAbbreviation "--release"
  def releaseValue: Option[String] = Option(release.value).filter(_ != "")

  /*
   * The previous "-Xsource" option is intended to be used mainly
   * though this helper.
   */
  private[this] val version212 = ScalaVersion("2.12.0")
  def isScala212: Boolean = source.value >= version212
  private[this] val version213 = ScalaVersion("2.13.0")
  def isScala213: Boolean = source.value >= version213
  private[this] val version214 = ScalaVersion("2.14.0")
  private[this] val version3 = ScalaVersion("3.0.0")
  def isScala3: Boolean = source.value >= version3

  /**
   * -X "Advanced" settings
   */
  val Xhelp              = BooleanSetting      ("-X", "Print a synopsis of advanced options.")
  val checkInit          = BooleanSetting      ("-Xcheckinit", "Wrap field accessors to throw an exception on uninitialized access.")
  val developer          = BooleanSetting      ("-Xdev", "Issue warnings about anything which seems amiss in compiler internals. Intended for compiler developers")
  val noassertions       = BooleanSetting      ("-Xdisable-assertions", "Generate no assertions or assumptions.") andThen (flag =>
                                                if (flag) elidebelow.value = elidable.ASSERTION + 1)
  val elidebelow         = IntSetting          ("-Xelide-below", "Calls to @elidable methods are omitted if method priority is lower than argument",
                                                elidable.MINIMUM, None, elidable.byName get _)
  val noForwarders       = BooleanSetting      ("-Xno-forwarders", "Do not generate static forwarders in mirror classes.")
  val genPhaseGraph      = StringSetting       ("-Xgenerate-phase-graph", "file", "Generate the phase graphs (outputs .dot files) to fileX.dot.", "")
  val maxerrs            = IntSetting          ("-Xmaxerrs", "Maximum errors to print", 100, None, _ => None)
  val maxwarns           = IntSetting          ("-Xmaxwarns", "Maximum warnings to print", 100, None, _ => None)
  val Xmigration         = ScalaVersionSetting ("-Xmigration", "version", "Warn about constructs whose behavior may have changed since version.", initial = NoScalaVersion, default = Some(AnyScalaVersion))
  val Xnojline           = BooleanSetting      ("-Xnojline", "Do not use JLine for editing.")
    .withDeprecationMessage("Replaced by -Xjline:off")
    .withPostSetHook(_ => Xjline.value = "off")
  val Xjline             = ChoiceSetting       (
    name    = "-Xjline",
    helpArg = "mode",
    descr   = "Select JLine mode.",
    choices = List("emacs", "vi", "off"),
    default = "emacs",
    choicesHelp = List(
      "emacs key bindings.",
      "vi key bindings",
      "No JLine editing."))
  val Xverify            = BooleanSetting      ("-Xverify", "Verify generic signatures in generated bytecode.")
  val plugin             = MultiStringSetting  ("-Xplugin", "paths", "Load a plugin from each classpath.")
  val disable            = MultiStringSetting  ("-Xplugin-disable", "plugin", "Disable plugins by name.")
  val showPlugins        = BooleanSetting      ("-Xplugin-list", "Print a synopsis of loaded plugins.")
  val require            = MultiStringSetting  ("-Xplugin-require", "plugin", "Abort if a named plugin is not loaded.")
  val pluginsDir         = StringSetting       ("-Xpluginsdir", "path", "Path to search for plugin archives.", Defaults.scalaPluginPath)
  val prompt             = BooleanSetting      ("-Xprompt", "Display a prompt after each error (debugging option).")
  val resident           = BooleanSetting      ("-Xresident", "Compiler stays resident: read source filenames from standard input.")
  val script             = StringSetting       ("-Xscript", "object", "Treat the source file as a script and wrap it in a main method.", "")
  val mainClass          = StringSetting       ("-Xmain-class", "path", "Class for manifest's Main-Class entry (only useful with -d <jar>)", "")
  val sourceReader       = StringSetting       ("-Xsource-reader", "classname", "Specify a custom method for reading source files.", "")
  val reporter           = StringSetting       ("-Xreporter", "classname", "Specify a custom subclass of FilteringReporter for compiler messages.", "scala.tools.nsc.reporters.ConsoleReporter")
  val source             = ScalaVersionSetting ("-Xsource", "version", "Enable features that will be available in a future version of Scala, for purposes of early migration and alpha testing.", initial = version213).withPostSetHook { s =>
      if (s.value < version213) errorFn.apply(s"-Xsource must be at least the current major version (${version213.versionString})")
      if (s.value >= version214 && s.value < version3) s.withDeprecationMessage("instead of -Xsource:2.14, use -Xsource:3").value = version3
  }

  val XnoPatmatAnalysis = BooleanSetting ("-Xno-patmat-analysis", "Don't perform exhaustivity/unreachability analysis. Also, ignore @switch annotation.")

  val XmixinForceForwarders = ChoiceSetting(
    name    = "-Xmixin-force-forwarders",
    helpArg = "mode",
    descr   = "Generate forwarder methods in classes inhering concrete methods from traits.",
    choices = List("true", "junit", "false"),
    default = "true",
    choicesHelp = List(
      "Always generate mixin forwarders.",
      "Generate mixin forwarders for JUnit-annotated methods (JUnit 4 does not support default methods).",
      "Only generate mixin forwarders required for program correctness."))

  object mixinForwarderChoices {
    def isTruthy = XmixinForceForwarders.value == "true"
    def isAtLeastJunit = isTruthy || XmixinForceForwarders.value == "junit"
  }

  // XML parsing options
  object XxmlSettings extends MultiChoiceEnumeration {
    val coalescing   = Choice("coalescing", "Convert PCData to Text and coalesce sibling nodes")
    def isCoalescing = Xxml contains coalescing
  }
  val Xxml = MultiChoiceSetting(
    name    = "-Xxml",
    helpArg = "property",
    descr   = "Configure XML parsing.",
    domain  = XxmlSettings
  )

  /** Compatibility stubs for options whose value name did
   *  not previously match the option name.
   */
  def debuginfo = g
  def dependenciesFile = dependencyfile
  def nowarnings = nowarn
  def outdir = d
  def printLate = print

  /**
   * -Y "Private" settings
   */
  val Yhelp           = BooleanSetting    ("-Y", "Print a synopsis of private options.")
  val breakCycles     = BooleanSetting    ("-Ybreak-cycles", "Attempt to break cycles encountered during typing")
  val check           = PhasesSetting     ("-Ycheck", "Check the tree at the end of")
  val Ycompacttrees   = BooleanSetting    ("-Ycompact-trees", "Use compact tree printer when displaying trees.")
  val noCompletion    = BooleanSetting    ("-Yno-completion", "Disable tab-completion in the REPL.")
  val termConflict    = ChoiceSetting     ("-Yresolve-term-conflict", "strategy", "Resolve term conflicts.", List("package", "object", "error"), "error")
  val Ynogenericsig   = BooleanSetting    ("-Yno-generic-signatures", "Suppress generation of generic signatures for Java.")
  val noimports       = BooleanSetting    ("-Yno-imports", "Compile without importing scala.*, java.lang.*, or Predef.")
                       .withPostSetHook(bs => if (bs) imports.value = Nil)
  val nopredef        = BooleanSetting    ("-Yno-predef", "Compile without importing Predef.")
                       .withPostSetHook(bs => if (bs && !noimports) imports.value = "java.lang" :: "scala" :: Nil)
  val imports         = MultiStringSetting(name="-Yimports", arg="import", descr="Custom root imports, default is `java.lang,scala,scala.Predef`.", helpText=Some(
  sm"""|Specify a list of packages and objects to import from as "root" imports.
       |Root imports form the root context in which all Scala source is evaluated.
       |The names supplied to `-Yimports` must be fully-qualified.
       |
       |For example, the default scala.Predef results in an `import scala.Predef._`.
       |Ordinary access and scoping rules apply. Root imports increase the scoping
       |depth, so that later root imports shadow earlier ones. In addition,
       |names bound by root imports have lowest binding precedence, so that they
       |cannot induce ambiguities in user code, where definitions and imports
       |always have a higher precedence. Root imports are imports of last resort.
       |
       |By convention, an explicit import from a root import object such as
       |Predef disables that root import for the current source file. The import
       |is disabled when the import expression is compiled, so, also by convention,
       |the import should be placed early in source code order. The textual name
       |in the import does not need to match the value of `-Yimports`; the import
       |works in the usual way, subject to renames and name binding precedence.
       |
    """
  ))
  val Yrecursion      = IntSetting        ("-Yrecursion", "Set recursion depth used when locking symbols.", 0, Some((0, Int.MaxValue)), (_: String) => None)

  val YprintTrees = ChoiceSetting(
      name = "-Yprint-trees",
      helpArg = "style",
      descr = "How to print trees when -Vprint is enabled.",
      choices = List("text", "compact", "format", "text+format"),
      default = "text"
    ).withPostSetHook(pt => pt.value match {
      case "text"        =>
      case "compact"     => XshowtreesCompact.value = true
      case "format"      => Xshowtrees.value = true
      case "text+format" => XshowtreesStringified.value = true
    })

  val Xshowtrees      = BooleanSetting    ("-Yshow-trees", "(Requires -Vprint:) Print detailed ASTs in formatted form.").internalOnly()
  val XshowtreesCompact
                      = BooleanSetting    ("-Yshow-trees-compact", "(Requires -Vprint:) Print detailed ASTs in compact form.").internalOnly()
  val XshowtreesStringified
                      = BooleanSetting    ("-Yshow-trees-stringified", "(Requires -Vprint:) Print stringifications along with detailed ASTs.").internalOnly()

  val skip            = PhasesSetting     ("-Yskip", "Skip")
  val Ygenasmp        = StringSetting     ("-Ygen-asmp",  "dir", "Generate a parallel output directory of .asmp files (ie ASM Textifier output).", "")
  val Ydumpclasses    = StringSetting     ("-Ydump-classes", "dir", "Dump the generated bytecode to .class files (useful for reflective compilation that utilizes in-memory classloaders).", "")
  val stopAfter       = PhasesSetting     ("-Ystop-after", "Stop after") withAbbreviation ("-stop") // backward compat
  val stopBefore      = PhasesSetting     ("-Ystop-before", "Stop before")
  val Yrangepos       = BooleanSetting    ("-Yrangepos", "Use range positions for syntax trees.")
  val Yvalidatepos    = PhasesSetting     ("-Yvalidate-pos", s"Validate positions after the given phases (implies ${Yrangepos.name})") withPostSetHook (_ => Yrangepos.value = true)
  val Yreifycopypaste = BooleanSetting    ("-Yreify-copypaste", "Dump the reified trees in copypasteable representation.")
  val Ymacroexpand    = ChoiceSetting     ("-Ymacro-expand", "policy", "Control expansion of macros, useful for scaladoc and presentation compiler.", List(MacroExpand.Normal, MacroExpand.None, MacroExpand.Discard), MacroExpand.Normal)
  val YmacroFresh     = BooleanSetting    ("-Ymacro-global-fresh-names", "Should fresh names in macros be unique across all compilation units")
  val YmacroAnnotations = BooleanSetting  ("-Ymacro-annotations", "Enable support for macro annotations, formerly in macro paradise.")
  val Yreplclassbased = BooleanSetting    ("-Yrepl-class-based", "Use classes to wrap REPL snippets instead of objects") withDefault true
  val YreplMagicImport = BooleanSetting   ("-Yrepl-use-magic-imports", "In the code that wraps REPL snippets, use magic imports rather than nesting wrapper object/classes") withDefault true
  val Yreploutdir     = StringSetting     ("-Yrepl-outdir", "path", "Write repl-generated classfiles to given output directory (use \"\" to generate a temporary dir)" , "")
<<<<<<< HEAD
  @deprecated("Unused setting will be removed", since="2.13")
  val Yreplsync       = new BooleanSetting    ("-Yrepl-sync", "Legacy setting for sbt compatibility, unused.").internalOnly()
  val Yscriptrunner   = StringSetting     ("-Yscriptrunner", "classname", "Specify a scala.tools.nsc.ScriptRunner (default, resident, shutdown, or a class name).", "default")
  val YdisableFlatCpCaching  = BooleanSetting    ("-Yno-flat-classpath-cache", "Do not cache flat classpath representation of classpath elements from jars across compiler instances.") withAbbreviation "-YdisableFlatCpCaching"
=======
  val YmethodInfer    = BooleanSetting    ("-Yinfer-argument-types", "Infer types for arguments of overridden methods.")
  val YdisableFlatCpCaching  = BooleanSetting    ("-Ydisable-flat-cp-caching", "Do not cache flat classpath representation of classpath elements from jars across compiler instances.").withAbbreviation("-YdisableFlatCpCaching")
  // Zinc adds YdisableFlatCpCaching automatically for straight-to-JAR compilation, this is a way to override that choice.
  val YforceFlatCpCaching  = BooleanSetting    ("-Yforce-flat-cp-caching", "Force caching flat classpath representation of classpath elements from jars across compiler instances. Has precedence over: " + YdisableFlatCpCaching.name).internalOnly()
>>>>>>> c470b11e
  val YcachePluginClassLoader  = CachePolicy.setting("plugin", "compiler plugins")
  val YcacheMacroClassLoader   = CachePolicy.setting("macro", "macros")
  val YmacroClasspath = PathSetting       ("-Ymacro-classpath", "The classpath used to reflectively load macro implementations, default is the compilation classpath.", "")

  val Youtline        = BooleanSetting    ("-Youtline", "Don't compile method bodies. Use together with `-Ystop-afer:pickler to generate the pickled signatures for all source files.").internalOnly()

  val exposeEmptyPackage = BooleanSetting ("-Yexpose-empty-package", "Internal only: expose the empty package.").internalOnly()
  val Ydelambdafy        = ChoiceSetting  ("-Ydelambdafy", "strategy", "Strategy used for translating lambdas into JVM code.", List("inline", "method"), "method")

  // Allows a specialised jar to be written. For instance one that provides stable hashing of content, or customisation of the file storage
  val YjarFactory = StringSetting   ("-YjarFactory", "classname", "factory for jar files", classOf[DefaultJarFactory].getName)
  val YaddBackendThreads = IntSetting   ("-Ybackend-parallelism", "maximum worker threads for backend", 1, Some((1,16)), (x: String) => None )
  val YmaxQueue = IntSetting   ("-Ybackend-worker-queue", "backend threads worker queue size", 0, Some((0,1000)), (x: String) => None )
  val YjarCompressionLevel = IntSetting("-Yjar-compression-level", "compression level to use when writing jar files",
    Deflater.DEFAULT_COMPRESSION, Some((Deflater.DEFAULT_COMPRESSION,Deflater.BEST_COMPRESSION)), (x: String) => None)
  val YpickleJava = BooleanSetting("-Ypickle-java", "Pickler phase should compute pickles for .java defined symbols for use by build tools").internalOnly()
  val YpickleWrite = StringSetting("-Ypickle-write", "directory|jar", "destination for generated .sig files containing type signatures.", "", None).internalOnly()
  val YpickleWriteApiOnly = BooleanSetting("-Ypickle-write-api-only", "Exclude private members (other than those material to subclass compilation, such as private trait vals) from generated .sig files containing type signatures.").internalOnly()
  val YtrackDependencies = BooleanSetting("-Ytrack-dependencies", "Record references to in unit.depends. Deprecated feature that supports SBT 0.13 with incOptions.withNameHashing(false) only.").withDefault(true)

  sealed abstract class CachePolicy(val name: String, val help: String)
  object CachePolicy {
    def setting(style: String, styleLong: String) = ChoiceSetting(s"-Ycache-$style-class-loader", "policy", s"Policy for caching class loaders for $styleLong that are dynamically loaded.", values.map(_.name), None.name, values.map(_.help))
    object None extends CachePolicy("none", "Don't cache class loader")
    object LastModified extends CachePolicy("last-modified", "Cache class loader, using file last-modified time to invalidate")
    object Always extends CachePolicy("always", "Cache class loader with no invalidation")
    // TODO Jorge to add new policy. Think about whether there is a benefit to the user on offering this as a separate policy or unifying with the previous one.
    // object ZipMetadata extends CachePolicy("zip-metadata", "Cache classloader, using file last-modified time, then ZIP file metadata to invalidate")
    def values: List[CachePolicy] = List(None, LastModified, Always)
  }

  object optChoices extends MultiChoiceEnumeration {
    val unreachableCode         = Choice("unreachable-code",            "Eliminate unreachable code, exception handlers guarding no instructions, redundant metadata (debug information, line numbers).")
    val simplifyJumps           = Choice("simplify-jumps",              "Simplify branching instructions, eliminate unnecessary ones.")
    val compactLocals           = Choice("compact-locals",              "Eliminate empty slots in the sequence of local variables.")
    val copyPropagation         = Choice("copy-propagation",            "Eliminate redundant local variables and unused values (including closures). Enables unreachable-code.")
    val redundantCasts          = Choice("redundant-casts",             "Eliminate redundant casts using a type propagation analysis.")
    val boxUnbox                = Choice("box-unbox",                   "Eliminate box-unbox pairs within the same method (also tuples, xRefs, value class instances). Enables unreachable-code.")
    val nullnessTracking        = Choice("nullness-tracking",           "Track nullness / non-nullness of local variables and apply optimizations.")
    val closureInvocations      = Choice("closure-invocations" ,        "Rewrite closure invocations to the implementation method.")
    val allowSkipCoreModuleInit = Choice("allow-skip-core-module-init", "Allow eliminating unused module loads for core modules of the standard library (e.g., Predef, ClassTag).")
    val assumeModulesNonNull    = Choice("assume-modules-non-null",     "Assume loading a module never results in null (happens if the module is accessed in its super constructor).")
    val allowSkipClassLoading   = Choice("allow-skip-class-loading",    "Allow optimizations that can skip or delay class loading.")
    val inline                  = Choice("inline",                      "Inline method invocations according to -Yopt-inline-heuristics and -opt-inline-from.")

    // l:none is not an expanding option, unlike the other l: levels. But it is excluded from -opt:_ below.
    val lNone = Choice("l:none",
      "Disable optimizations. Takes precedence: `-opt:l:none,+box-unbox` / `-opt:l:none -opt:box-unbox` don't enable box-unbox.")

    private val defaultChoices = List(unreachableCode)
    val lDefault = Choice(
      "l:default",
      "Enable default optimizations: " + defaultChoices.mkString("", ",", "."),
      expandsTo = defaultChoices)

    private val methodChoices = List(unreachableCode, simplifyJumps, compactLocals, copyPropagation, redundantCasts, boxUnbox, nullnessTracking, closureInvocations, allowSkipCoreModuleInit, assumeModulesNonNull, allowSkipClassLoading)
    val lMethod = Choice(
      "l:method",
      "Enable intra-method optimizations: " + methodChoices.mkString("", ",", "."),
      expandsTo = methodChoices)

    private val inlineChoices = List(lMethod, inline)
    val lInline = Choice("l:inline",
      "Enable cross-method optimizations (note: inlining requires -opt-inline-from): " + inlineChoices.mkString("", ",", "."),
      expandsTo = inlineChoices)

    // "l:none" is excluded from wildcard expansion so that -opt:_ does not disable all settings
    override def wildcardChoices = super.wildcardChoices.filter(_ ne lNone)
  }

  // We don't use the `default` parameter of `MultiChoiceSetting`: it specifies the default values
  // when `-opt` is passed without explicit choices. When `-opt` is not explicitly specified, the
  // set `opt.value` is empty.
  val opt = MultiChoiceSetting(
    name = "-opt",
    helpArg = "optimization",
    descr = "Enable optimizations, `help` for details.",
    domain = optChoices,
  )

  private def optEnabled(choice: optChoices.Choice) = {
    !opt.contains(optChoices.lNone) && {
      opt.contains(choice) ||
      !opt.isSetByUser && optChoices.lDefault.expandsTo.contains(choice)
    }
  }

  def optNone                    = opt.contains(optChoices.lNone)
  def optUnreachableCode         = optEnabled(optChoices.unreachableCode)
  def optSimplifyJumps           = optEnabled(optChoices.simplifyJumps)
  def optCompactLocals           = optEnabled(optChoices.compactLocals)
  def optCopyPropagation         = optEnabled(optChoices.copyPropagation)
  def optRedundantCasts          = optEnabled(optChoices.redundantCasts)
  def optBoxUnbox                = optEnabled(optChoices.boxUnbox)
  def optNullnessTracking        = optEnabled(optChoices.nullnessTracking)
  def optClosureInvocations      = optEnabled(optChoices.closureInvocations)
  def optAllowSkipCoreModuleInit = optEnabled(optChoices.allowSkipCoreModuleInit)
  def optAssumeModulesNonNull    = optEnabled(optChoices.assumeModulesNonNull)
  def optAllowSkipClassLoading   = optEnabled(optChoices.allowSkipClassLoading)
  def optInlinerEnabled          = optEnabled(optChoices.inline)

  def optBuildCallGraph          = optInlinerEnabled || optClosureInvocations
  def optAddToBytecodeRepository = optBuildCallGraph || optInlinerEnabled || optClosureInvocations
  def optUseAnalyzerCache        = opt.isSetByUser && !optNone && (optBuildCallGraph || opt.value.size > 1)

  val optInlineFrom = MultiStringSetting(
    "-opt-inline-from",
    "patterns",
    "Patterns for classfile names from which to allow inlining, `help` for details.",
    helpText = Some(
      """Patterns for classfile names from which the inliner is allowed to pull in code.
        |  *              Matches classes in the empty package
        |  **             All classes
        |  a.C            Class a.C
        |  a.*            Classes in package a
        |  a.**           Classes in a and in sub-packages of a
        |  **.Util        Classes named Util in any package (including the empty package)
        |  a.**.*Util*    Classes in a and sub-packages with Util in their name (including a.Util)
        |  a.C$D          The nested class D defined in class a.C
        |  scala.Predef$  The scala.Predef object
        |  <sources>      Classes defined in source files compiled in the current compilation, either
        |                 passed explicitly to the compiler or picked up from the `-sourcepath`
        |
        |The setting accepts a list of patterns: `-opt-inline-from:p1,p2`. The setting can be passed
        |multiple times, the list of patterns gets extended. A leading `!` marks a pattern excluding.
        |The last matching pattern defines whether a classfile is included or excluded (default: excluded).
        |For example, `a.**,!a.b.**` includes classes in a and sub-packages, but not in a.b and sub-packages.
        |
        |Note: on the command-line you might need to quote patterns containing `*` to prevent the shell
        |from expanding it to a list of files in the current directory.""".stripMargin))

  val YoptInlineHeuristics = ChoiceSetting(
    name = "-Yopt-inline-heuristics",
    helpArg = "strategy",
    descr = "Set the heuristics for inlining decisions.",
    choices = List("at-inline-annotated", "everything", "default"),
    default = "default")

  object optWarningsChoices extends MultiChoiceEnumeration {
    val none                               = Choice("none"                       , "No optimizer warnings.")
    val atInlineFailedSummary              = Choice("at-inline-failed-summary"   , "One-line summary if there were @inline method calls that could not be inlined.")
    val atInlineFailed                     = Choice("at-inline-failed"           , "A detailed warning for each @inline method call that could not be inlined.")
    val anyInlineFailed                    = Choice("any-inline-failed"          , "A detailed warning for every callsite that was chosen for inlining by the heuristics, but could not be inlined.")
    val noInlineMixed                      = Choice("no-inline-mixed"            , "In mixed compilation, warn at callsites methods defined in java sources (the inlining decision cannot be made without bytecode).")
    val noInlineMissingBytecode            = Choice("no-inline-missing-bytecode" , "Warn if an inlining decision cannot be made because a the bytecode of a class or member cannot be found on the compilation classpath.")
    val noInlineMissingScalaInlineInfoAttr = Choice("no-inline-missing-attribute", "Warn if an inlining decision cannot be made because a Scala classfile does not have a ScalaInlineInfo attribute.")
  }

  val optWarnings = MultiChoiceSetting(
    name = "-opt-warnings",
    helpArg = "warning",
    descr = "Enable optimizer warnings, `help` for details.",
    domain = optWarningsChoices,
    default = Some(List(optWarningsChoices.atInlineFailed.name))) withPostSetHook { _ =>
    // no need to set `Wconf` to `silent` if optWarnings is none, since no warnings are reported
    if (optWarningsSummaryOnly) Wconf.tryToSet(List(s"cat=optimizer:ws"))
    else Wconf.tryToSet(List(s"cat=optimizer:w"))
  }

  def optWarningsSummaryOnly: Boolean = optWarnings.value subsetOf Set(optWarningsChoices.none, optWarningsChoices.atInlineFailedSummary)

  def optWarningEmitAtInlineFailed =
    !optWarnings.isSetByUser ||
      optWarnings.contains(optWarningsChoices.atInlineFailedSummary) ||
      optWarnings.contains(optWarningsChoices.atInlineFailed) ||
      optWarnings.contains(optWarningsChoices.anyInlineFailed)

  def optWarningNoInlineMixed                      = optWarnings.contains(optWarningsChoices.noInlineMixed)
  def optWarningNoInlineMissingBytecode            = optWarnings.contains(optWarningsChoices.noInlineMissingBytecode)
  def optWarningNoInlineMissingScalaInlineInfoAttr = optWarnings.contains(optWarningsChoices.noInlineMissingScalaInlineInfoAttr)

  val YprofileEnabled = BooleanSetting("-Yprofile-enabled", "Enable profiling.")
  val YprofileDestination = StringSetting("-Yprofile-destination", "file", "Profiling output - specify a file or `-` for console.", "").
    withPostSetHook( _ => YprofileEnabled.value = true )
  val YprofileTrace = StringSetting("-Yprofile-trace", "file", "Capture trace of compilation in Chrome Trace format", "profile.trace").
    withPostSetHook( _ => YprofileEnabled.value = true )
  val YprofileExternalTool = PhasesSetting("-Yprofile-external-tool", "Enable profiling for a phase using an external tool hook. Generally only useful for a single phase", "typer").
    withPostSetHook( _ => YprofileEnabled.value = true )
  val YprofileRunGcBetweenPhases = PhasesSetting("-Yprofile-run-gc", "Run a GC between phases - this allows heap size to be accurate at the expense of more time. Specify a list of phases, or all", "_").
    withPostSetHook( _ => YprofileEnabled.value = true )

  val YpatmatExhaustdepth     = IntSetting("-Ypatmat-exhaust-depth", "off", 20, Some((10, Int.MaxValue)),
    str => Some(if(str.equalsIgnoreCase("off")) Int.MaxValue else str.toInt))

  /**
   * -V "Verbose" settings
   */
  val Vhelp              = BooleanSetting("-V", "Print a synopsis of verbose options.")
  val browse          = PhasesSetting("-Vbrowse", "Browse the abstract syntax tree after") withAbbreviation "-Ybrowse"
  val debug           = BooleanSetting("-Vdebug", "Increase the quantity of debugging output.") withAbbreviation "-Ydebug"
  val Ydocdebug          = BooleanSetting("-Vdoc", "Trace scaladoc activity.") withAbbreviation "-Ydoc-debug"
  val Yidedebug          = BooleanSetting("-Vide", "Generate, validate and output trees using the interactive compiler.") withAbbreviation "-Yide-debug"
  val Yissuedebug        = BooleanSetting("-Vissue", "Print stack traces when a context issues an error.") withAbbreviation "-Yissue-debug"
  val log                = PhasesSetting("-Vlog", "Log operations during") withAbbreviation "-Ylog"
  val Ylogcp             = BooleanSetting("-Vclasspath", "Output information about what classpath is being applied.") withAbbreviation "-Ylog-classpath"
  val YmacrodebugLite    = BooleanSetting("-Vmacro-lite", "Trace macro activities with less output.") withAbbreviation "-Ymacro-debug-lite"
  val YmacrodebugVerbose = BooleanSetting("-Vmacro", "Trace macro activities: compilation, generation of synthetics, classloading, expansion, exceptions.") withAbbreviation "-Ymacro-debug-verbose"
  val YoptTrace = StringSetting("-Vopt", "package/Class.method", "Trace the optimizer progress for methods; `_` to print all, prefix match to select.", "")
    .withAbbreviation("-Yopt-trace")
  val YoptLogInline = StringSetting("-Vinline", "package/Class.method", "Print a summary of inliner activity; `_` to print all, prefix match to select.", "")
    .withAbbreviation("-Yopt-log-inline")
  val Ypatmatdebug       = BooleanSetting("-Vpatmat", "Trace pattern matching translation.") withAbbreviation "-Ypatmat-debug"
  val showPhases         = BooleanSetting("-Vphases", "Print a synopsis of compiler phases.")
    .withAbbreviation("-Xshow-phases")
  val Yposdebug          = BooleanSetting("-Vpos", "Trace position validation.") withAbbreviation "-Ypos-debug"
  val Xprint             = PhasesSetting("-Vprint", "Print out program after")
    .withAbbreviation("-Xprint")
  val Xprintpos          = BooleanSetting("-Vprint-pos", "Print tree positions, as offsets.")
    .withAbbreviation("-Xprint-pos")
  val printtypes         = BooleanSetting("-Vprint-types", "Print tree types (debugging option).")
    .withAbbreviation("-Xprint-types")
  val printArgs          = StringSetting("-Vprint-args", "file", "Print all compiler arguments to the specified location. Use - to echo to the reporter.", "-")
    .withAbbreviation("-Xprint-args")
  val Yquasiquotedebug   = BooleanSetting("-Vquasiquote", "Trace quasiquotations.") withAbbreviation "-Yquasiquote-debug"
  val Yreifydebug        = BooleanSetting("-Vreify", "Trace reification.") withAbbreviation "-Yreify-debug"
  val Yshow           = PhasesSetting     ("-Vshow", "(Requires -Xshow-class or -Xshow-object) Show after")
    .withAbbreviation("-Yshow")
  val Xshowcls           = StringSetting("-Vshow-class", "class", "Show internal representation of class.", "")
    .withAbbreviation("-Xshow-class")
  val Xshowobj           = StringSetting("-Vshow-object", "object", "Show internal representation of object.", "")
    .withAbbreviation("-Xshow-object")
  val Ymemberpos      = StringSetting("-Vshow-member-pos", "output style", s"Show start and end positions of members (implies ${Yrangepos.name})", "")
    .withPostSetHook(_ => Yrangepos.value = true)
    .withAbbreviation("-Yshow-member-pos")
  val Yshowsymkinds   = BooleanSetting    ("-Vshow-symkinds", "Print abbreviated symbol kinds next to symbol names.")
    .withAbbreviation("-Yshow-symkinds")
  val Yshowsymowners  = BooleanSetting    ("-Vshow-symowners", "Print owner identifiers next to symbol names.")
    .withAbbreviation("-Yshow-symowners")
  val Ystatistics = PhasesSetting("-Vstatistics", "Print compiler statistics for specific phases", "parser,typer,patmat,erasure,cleanup,jvm")
    .withPostSetHook(s => YstatisticsEnabled.value = s.value.nonEmpty)
    .withAbbreviation("-Ystatistics")
  val YstatisticsEnabled = BooleanSetting("-Ystatistics-enabled", "Internal setting, indicating that statistics are enabled for some phase.").internalOnly()
  val YhotStatisticsEnabled = BooleanSetting("-Vhot-statistics", s"Enable `${Ystatistics.name}` to also print hot statistics.")
    .withAbbreviation("-Yhot-statistics")
  val Yshowsyms       = BooleanSetting("-Vsymbols", "Print the AST symbol hierarchy after each phase.") withAbbreviation "-Yshow-syms"
  val Ytyperdebug        = BooleanSetting("-Vtyper", "Trace type assignments.") withAbbreviation "-Ytyper-debug"
  val XlogImplicits      = BooleanSetting("-Vimplicits", "Show more detail on why some implicits are not applicable.")
    .withAbbreviation("-Xlog-implicits")
  val logImplicitConv    = BooleanSetting("-Vimplicit-conversions", "Print a message whenever an implicit conversion is inserted.")
    .withAbbreviation("-Xlog-implicit-conversions")
  val logReflectiveCalls = BooleanSetting("-Vreflective-calls", "Print a message when a reflective method call is generated")
    .withAbbreviation("-Xlog-reflective-calls")
  val logFreeTerms       = BooleanSetting("-Vfree-terms", "Print a message when reification creates a free term.")
    .withAbbreviation("-Xlog-free-terms")
  val logFreeTypes       = BooleanSetting("-Vfree-types", "Print a message when reification resorts to generating a free type.")
    .withAbbreviation("-Xlog-free-types")

  /** Groups of Settings.
   */
  val future        = BooleanSetting("-Xfuture", "Replaced by -Xsource.").withDeprecationMessage("Not used since 2.13.")
  val optimise      = BooleanSetting("-optimize", "Enables optimizations.")
    .withAbbreviation("-optimise")
    .withDeprecationMessage("Since 2.12, enables -opt:l:inline -opt-inline-from:**. See -opt:help.")
    .withPostSetHook(_ => {
      opt.enable(optChoices.lInline)
      optInlineFrom.value = List("**")
    })
  val Xexperimental = BooleanSetting("-Xexperimental", "Former graveyard for language-forking extensions.")
    .withDeprecationMessage("Not used since 2.13.")

  // Feature extensions
  val XmacroSettings          = MultiStringSetting("-Xmacro-settings", "option", "Custom settings for macros.")

  /**
   * IDE-specific settings
   */
  val YpresentationVerbose = BooleanSetting("-Ypresentation-verbose", "Print information about presentation compiler tasks.")
  val YpresentationDebug   = BooleanSetting("-Ypresentation-debug",  "Enable debugging output for the presentation compiler.")
  val YpresentationAnyThread  = BooleanSetting("-Ypresentation-any-thread", "Allow use of the presentation compiler from any thread")
  val YpresentationStrict     = BooleanSetting("-Ypresentation-strict", "Do not report type errors in sources with syntax errors.")
  val YpresentationLog     = StringSetting("-Ypresentation-log", "file", "Log presentation compiler events into file", "")
  val YpresentationReplay  = StringSetting("-Ypresentation-replay", "file", "Replay presentation compiler events from file", "")
  val YpresentationDelay   = IntSetting("-Ypresentation-delay", "Wait number of ms after typing before starting typechecking", 0, Some((0, 999)), str => Some(str.toInt))

  val YpresentationLocateSourceFile = BooleanSetting("-Ypresentation-locate-source-file", "Enables legacy code in the classfile parser to locate a .scala file in the output directories corresponding to the SourceFile attribute .class file.")

  /**
   * -P "Plugin" settings
   */
  val pluginOptions = MultiStringSetting("-P", "plugin:opt", "Pass an option to a plugin") .
                        withHelpSyntax("-P:<plugin>:<opt>")

  /** Test whether this is scaladoc we're looking at */
  def isScaladoc = false

  object MacroExpand {
    val None = "none"
    val Normal = "normal"
    val Discard = "discard"
  }

  def conflictWarning: Option[String] = {
    // See cd878232b5 for an example how to warn about conflicting settings

    /*
    def checkSomeConflict: Option[String] = ...

    List(/* checkSomeConflict, ... */).flatten match {
      case Nil => None
      case warnings => Some("Conflicting compiler settings were detected. Some settings will be ignored.\n" + warnings.mkString("\n"))
    }
    */
    None
  }
}<|MERGE_RESOLUTION|>--- conflicted
+++ resolved
@@ -258,17 +258,12 @@
   val Yreplclassbased = BooleanSetting    ("-Yrepl-class-based", "Use classes to wrap REPL snippets instead of objects") withDefault true
   val YreplMagicImport = BooleanSetting   ("-Yrepl-use-magic-imports", "In the code that wraps REPL snippets, use magic imports rather than nesting wrapper object/classes") withDefault true
   val Yreploutdir     = StringSetting     ("-Yrepl-outdir", "path", "Write repl-generated classfiles to given output directory (use \"\" to generate a temporary dir)" , "")
-<<<<<<< HEAD
   @deprecated("Unused setting will be removed", since="2.13")
   val Yreplsync       = new BooleanSetting    ("-Yrepl-sync", "Legacy setting for sbt compatibility, unused.").internalOnly()
   val Yscriptrunner   = StringSetting     ("-Yscriptrunner", "classname", "Specify a scala.tools.nsc.ScriptRunner (default, resident, shutdown, or a class name).", "default")
-  val YdisableFlatCpCaching  = BooleanSetting    ("-Yno-flat-classpath-cache", "Do not cache flat classpath representation of classpath elements from jars across compiler instances.") withAbbreviation "-YdisableFlatCpCaching"
-=======
-  val YmethodInfer    = BooleanSetting    ("-Yinfer-argument-types", "Infer types for arguments of overridden methods.")
-  val YdisableFlatCpCaching  = BooleanSetting    ("-Ydisable-flat-cp-caching", "Do not cache flat classpath representation of classpath elements from jars across compiler instances.").withAbbreviation("-YdisableFlatCpCaching")
+  val YdisableFlatCpCaching  = BooleanSetting    ("-Yno-flat-classpath-cache", "Do not cache flat classpath representation of classpath elements from jars across compiler instances.").withAbbreviation("-YdisableFlatCpCaching")
   // Zinc adds YdisableFlatCpCaching automatically for straight-to-JAR compilation, this is a way to override that choice.
-  val YforceFlatCpCaching  = BooleanSetting    ("-Yforce-flat-cp-caching", "Force caching flat classpath representation of classpath elements from jars across compiler instances. Has precedence over: " + YdisableFlatCpCaching.name).internalOnly()
->>>>>>> c470b11e
+  val YforceFlatCpCaching  = BooleanSetting    ("-Yforce-flat-cp-cache", "Force caching flat classpath representation of classpath elements from jars across compiler instances. Has precedence over: " + YdisableFlatCpCaching.name).internalOnly()
   val YcachePluginClassLoader  = CachePolicy.setting("plugin", "compiler plugins")
   val YcacheMacroClassLoader   = CachePolicy.setting("macro", "macros")
   val YmacroClasspath = PathSetting       ("-Ymacro-classpath", "The classpath used to reflectively load macro implementations, default is the compilation classpath.", "")
