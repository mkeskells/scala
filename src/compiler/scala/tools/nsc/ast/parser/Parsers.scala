--- conflicted
+++ resolved
@@ -85,11 +85,10 @@
     @inline final def makeParens(body: => List[Tree]): Parens =
       Parens(inParens(if (in.token == RPAREN) Nil else body))
 
-    /** {{{ part { `sep` part } }}}, or if sepFirst is true, {{{ { `sep` part } }}}. */
-    final def tokenSeparated[T](separator: Token, sepFirst: Boolean, part: => T): List[T] = {
+    /** {{{ { `sep` part } }}}. */
+    def tokenSeparated[T](separator: Token, part: => T): List[T] = {
       val ts = new ListBuffer[T]
-      if (!sepFirst)
-        ts += part
+      ts += part
 
       while (in.token == separator) {
         in.nextToken()
@@ -98,9 +97,18 @@
       ts.toList
     }
 
+    /** {{{ { `sep` part } }}}. */
+    def separatedToken[T](separator: Token, part: => T): List[T] = {
+      val ts = new ListBuffer[T]
+      while (in.token == separator) {
+        in.nextToken()
+        ts += part
+      }
+      ts.toList
+    }
+
     /** {{{ tokenSeparated }}}, with the separator fixed to commas. */
-    @inline final def commaSeparated[T](part: => T): List[T] =
-      tokenSeparated(COMMA, sepFirst = false, part)
+    @inline final def commaSeparated[T](part: => T): List[T] = tokenSeparated(COMMA, part)
   }
 }
 
@@ -794,10 +802,9 @@
         errorTypeTree
       }
     }
-<<<<<<< HEAD
 
     /** {{{ part { `sep` part } }}}. */
-    final def tokenSeparated[T](separator: Token, part: => T): List[T] = {
+    override final def tokenSeparated[T](separator: Token, part: => T): List[T] = {
       val ts   = ListBuffer.empty[T].addOne(part)
       var done = in.token != separator
       while (!done) {
@@ -811,10 +818,8 @@
       ts.toList
     }
 
-    @inline final def commaSeparated[T](part: => T): List[T] = tokenSeparated(COMMA, part)
-
     /** {{{ { `sep` part } }}}. */
-    final def separatedToken[T](separator: Token, part: => T): List[T] = {
+    override final def separatedToken[T](separator: Token, part: => T): List[T] = {
       require(separator != COMMA)
       val ts = ListBuffer.empty[T]
       while (in.token == separator) {
@@ -826,10 +831,6 @@
 
     @inline final def caseSeparated[T](part: => T): List[T] = separatedToken(CASE, part)
     def readAnnots(part: => Tree): List[Tree] = separatedToken(AT, part)
-=======
-    @inline final def caseSeparated[T](part: => T): List[T] = tokenSeparated(CASE, sepFirst = true, part)
-    def readAnnots(part: => Tree): List[Tree] = tokenSeparated(AT, sepFirst = true, part)
->>>>>>> 85ec3c5a
 
     /** Create a tuple type Tree. If the arity is not supported, a syntax error is emitted. */
     def makeSafeTupleType(elems: List[Tree]) = {
