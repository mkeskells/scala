--- conflicted
+++ resolved
@@ -248,7 +248,6 @@
     else CompoundTypeTree(Template(tps, emptyValDef, Nil))
 
   /** Create tree representing a while loop */
-<<<<<<< HEAD
   def makeWhile(startPos: Int, cond: Tree, body: Tree): Tree = {
     val lname = freshTermName(nme.WHILE_PREFIX)
     def default = wrappingPos(List(cond, body)) match {
@@ -256,12 +255,7 @@
       case _                => startPos
     }
     val continu = atPos(o2p(body.pos pointOrElse default)) { Apply(Ident(lname), Nil) }
-    val rhs = If(cond, Block(List(body), continu), Literal(Constant()))
-=======
-  def makeWhile(lname: TermName, cond: Tree, body: Tree): Tree = {
-    val continu = atPos(o2p(body.pos pointOrElse wrappingPos(List(cond, body)).pos.endOrPoint)) { Apply(Ident(lname), Nil) }
     val rhs = If(cond, Block(List(body), continu), Literal(Constant(())))
->>>>>>> be405eed
     LabelDef(lname, Nil, rhs)
   }
 
