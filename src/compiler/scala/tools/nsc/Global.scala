/*
 * Scala (https://www.scala-lang.org)
 *
 * Copyright EPFL and Lightbend, Inc.
 *
 * Licensed under Apache License 2.0
 * (http://www.apache.org/licenses/LICENSE-2.0).
 *
 * See the NOTICE file distributed with this work for
 * additional information regarding copyright ownership.
 */

package scala
package tools
package nsc

import java.io.{FileNotFoundException, IOException}
import java.net.URL
import java.nio.charset.{Charset, CharsetDecoder, IllegalCharsetNameException, UnsupportedCharsetException}

import scala.collection.{immutable, mutable}
import io.{AbstractFile, SourceReader}
import util.{ClassPath, returning}
import reporters.{Reporter => LegacyReporter}
import scala.reflect.ClassTag
import scala.reflect.internal.{Reporter => InternalReporter}
import scala.reflect.internal.util.{BatchSourceFile, FreshNameCreator, NoSourceFile, ScriptSourceFile, SourceFile}
import scala.reflect.internal.pickling.PickleBuffer
import symtab.{Flags, SymbolTable, SymbolTrackers}
import symtab.classfile.Pickler
import plugins.Plugins
import ast._
import ast.parser._
import typechecker._
import transform.patmat.PatternMatching
import transform._
import backend.{JavaPlatform, ScalaPrimitives}
import backend.jvm.{BackendStats, GenBCode}
import scala.language.postfixOps
import scala.tools.nsc.ast.{TreeGen => AstTreeGen}
import scala.tools.nsc.classpath._
import scala.tools.nsc.profile.Profiler
import scala.util.control.NonFatal
import java.io.Closeable

class Global(var currentSettings: Settings, reporter0: LegacyReporter)
    extends SymbolTable
    with Closeable
    with CompilationUnits
    with Plugins
    with PhaseAssembly
    with Trees
    with Printers
    with DocComments
    with Positions
    with Reporting
    with Parsing { self =>

  // the mirror --------------------------------------------------

  override def isCompilerUniverse = true
  override val useOffsetPositions = !currentSettings.Yrangepos

  type RuntimeClass = java.lang.Class[_]
  implicit val RuntimeClassTag: ClassTag[RuntimeClass] = ClassTag[RuntimeClass](classOf[RuntimeClass])

  class GlobalMirror extends Roots(NoSymbol) {
    val universe: self.type = self
    def rootLoader: LazyType = new loaders.PackageLoader(ClassPath.RootPackage, classPath)
    override def toString = "compiler mirror"
  }
  implicit val MirrorTag: ClassTag[Mirror] = ClassTag[Mirror](classOf[GlobalMirror])

  lazy val rootMirror: Mirror = {
    val rm = new GlobalMirror
    rm.init()
    rm.asInstanceOf[Mirror]
  }
  def RootClass: ClassSymbol = rootMirror.RootClass
  def EmptyPackageClass: ClassSymbol = rootMirror.EmptyPackageClass

  import definitions.findNamedMember
  def findMemberFromRoot(fullName: Name): Symbol = rootMirror.findMemberFromRoot(fullName)

  // alternate constructors ------------------------------------------

  override def settings = currentSettings

  private[this] var currentReporter: LegacyReporter = { reporter = reporter0 ; currentReporter }

  def reporter: LegacyReporter = currentReporter
  // enforce maxerrs if necessary
  def reporter_=(newReporter: LegacyReporter): Unit = currentReporter = LegacyReporter.limitedReporter(settings, newReporter)

  /** Switch to turn on detailed type logs */
  var printTypings = settings.Ytyperdebug.value

  def this(reporter: LegacyReporter) =
    this(new Settings(err => reporter.error(null, err)), reporter)

  def this(settings: Settings) =
    this(settings, LegacyReporter(settings))

  def picklerPhase: Phase = if (currentRun.isDefined) currentRun.picklerPhase else NoPhase

  def erasurePhase: Phase = if (currentRun.isDefined) currentRun.erasurePhase else NoPhase

  /* Override `newStubSymbol` defined in `SymbolTable` to provide us access
   * to the last tree to typer, whose position is the trigger of stub errors. */
  override def newStubSymbol(owner: Symbol,
                             name: Name,
                             missingMessage: String): Symbol = {
    val stubSymbol = super.newStubSymbol(owner, name, missingMessage)
    val stubErrorPosition = {
      val lastTreeToTyper = analyzer.lastTreeToTyper
      if (lastTreeToTyper != EmptyTree) lastTreeToTyper.pos else stubSymbol.pos
    }
    stubSymbol.setPos(stubErrorPosition)
  }

  // platform specific elements

  protected class GlobalPlatform extends {
    val global: Global.this.type = Global.this
    val settings: Settings = Global.this.settings
  } with JavaPlatform

  type ThisPlatform = JavaPlatform { val global: Global.this.type }
  lazy val platform: ThisPlatform  = new GlobalPlatform
  /* A hook for the REPL to add a classpath entry containing products of previous runs to inliner's bytecode repository*/
  // Fixes scala/bug#8779
  def optimizerClassPath(base: ClassPath): ClassPath = base

  def classPath: ClassPath = platform.classPath

  // sub-components --------------------------------------------------

  /** Tree generation, usually based on existing symbols. */
  override object gen extends {
    val global: Global.this.type = Global.this
  } with AstTreeGen {
    def mkAttributedCast(tree: Tree, pt: Type): Tree =
      typer.typed(mkCast(tree, pt))
  }

  /** A spare instance of TreeBuilder left for backwards compatibility. */
  lazy val treeBuilder: TreeBuilder { val global: Global.this.type } = new TreeBuilder {
    val global: Global.this.type = Global.this

    def unit = currentUnit
    def source = currentUnit.source
  }

  /** Fold constants */
  object constfold extends {
    val global: Global.this.type = Global.this
  } with ConstantFolder

  /** For sbt compatibility (https://github.com/scala/scala/pull/4588) */
  object icodes {
    class IClass(val symbol: Symbol)
  }

  // TODO: move to the backend, make it a component
  /** Scala primitives, used the backend */
  object scalaPrimitives extends {
    val global: Global.this.type = Global.this
  } with ScalaPrimitives

  /** Computing pairs of overriding/overridden symbols */
  object overridingPairs extends {
    val global: Global.this.type = Global.this
  } with OverridingPairs

  type SymbolPair = overridingPairs.SymbolPair

  // Components for collecting and generating output

  import scala.reflect.internal.util.Statistics
  import scala.tools.nsc.transform.patmat.PatternMatchingStats
  trait GlobalStats extends ReflectStats
                       with TypersStats
                       with ImplicitsStats
                       with MacrosStats
                       with BackendStats
                       with PatternMatchingStats { self: Statistics => }

  /** Redefine statistics to include all known global + reflect stats. */
  final object statistics extends Statistics(Global.this, settings) with GlobalStats

  // Components for collecting and generating output

  /** Print tree in detailed form */
  object nodePrinters extends {
    val global: Global.this.type = Global.this
  } with NodePrinters {
    var lastPrintedPhase: Phase = NoPhase
    var lastPrintedSource: String = ""
    infolevel = InfoLevel.Verbose

    def showUnit(unit: CompilationUnit): Unit = {
      print(" // " + unit.source)
      if (unit.body == null) println(": tree is null")
      else {
        val source = util.stringFromWriter(w => newTreePrinter(w) print unit.body)

        // treePrinter show unit.body
        if (lastPrintedSource == source)
          println(": tree is unchanged since " + lastPrintedPhase)
        else {
          lastPrintedPhase = phase.prev // since we're running inside "exitingPhase"
          lastPrintedSource = source
          println("")
          println(source)
          println("")
        }
      }
    }
  }

  def withInfoLevel[T](infolevel: nodePrinters.InfoLevel.Value)(op: => T) = {
    val saved = nodePrinters.infolevel
    try {
      nodePrinters.infolevel = infolevel
      op
    } finally {
      nodePrinters.infolevel = saved
    }
  }

  private var propCnt = 0
  @inline final def withPropagateCyclicReferences[T](t: => T): T = {
    try {
      propCnt = propCnt+1
      t
    } finally {
      propCnt = propCnt-1
      assert(propCnt >= 0)
    }
  }

  def propagateCyclicReferences: Boolean = propCnt > 0

  /** Representing ASTs as graphs */
  object treeBrowsers extends {
    val global: Global.this.type = Global.this
  } with TreeBrowsers

  val nodeToString = nodePrinters.nodeToString
  val treeBrowser = treeBrowsers.create()

  // ------------ Hooks for interactive mode-------------------------

  /** Called every time an AST node is successfully typechecked in typerPhase.
   */
  def signalDone(context: analyzer.Context, old: Tree, result: Tree): Unit = {}

  /** Called from parser, which signals hereby that a method definition has been parsed. */
  def signalParseProgress(pos: Position): Unit = {}

  /** Called by ScaladocAnalyzer when a doc comment has been parsed. */
  def signalParsedDocComment(comment: String, pos: Position) = {
    // TODO: this is all very broken (only works for scaladoc comments, not regular ones)
    //       --> add hooks to parser and refactor Interactive global to handle comments directly
    //       in any case don't use reporter for parser hooks
    reporter.comment(pos, comment)
  }

  /** Register new context; called for every created context
   */
  def registerContext(c: analyzer.Context): Unit = {
    lastSeenContext = c
  }

  /** Register top level class (called on entering the class)
   */
  def registerTopLevelSym(sym: Symbol): Unit = {}

// ------------------ Debugging -------------------------------------

  @inline final def ifDebug(body: => Unit): Unit = {
    if (settings.debug)
      body
  }

  /** This is for WARNINGS which should reach the ears of scala developers
   *  whenever they occur, but are not useful for normal users. They should
   *  be precise, explanatory, and infrequent. Please don't use this as a
   *  logging mechanism. !!! is prefixed to all messages issued via this route
   *  to make them visually distinct.
   */
  @inline final override def devWarning(msg: => String): Unit = devWarning(NoPosition, msg)
  @inline final def devWarning(pos: Position, msg: => String): Unit = {
    def pos_s = if (pos eq NoPosition) "" else s" [@ $pos]"
    if (isDeveloper)
      warning(pos, "!!! " + msg)
    else
      log(s"!!!$pos_s $msg") // such warnings always at least logged
  }

  def logError(msg: String, t: Throwable): Unit = ()

  override def shouldLogAtThisPhase = settings.log.isSetByUser && (
    (settings.log containsPhase globalPhase) || (settings.log containsPhase phase)
  )
  // Over 200 closure objects are eliminated by inlining this.
  @inline final def log(msg: => AnyRef): Unit = {
    if (shouldLogAtThisPhase)
      inform(s"[log $globalPhase$atPhaseStackMessage] $msg")
  }

  @inline final override def debuglog(msg: => String): Unit = {
    if (settings.debug)
      log(msg)
  }

  @deprecated("Renamed to reportThrowable", "2.10.1")
  def logThrowable(t: Throwable): Unit = reportThrowable(t)
  def reportThrowable(t: Throwable): Unit = globalError(throwableAsString(t))
  override def throwableAsString(t: Throwable) = util.stackTraceString(t)

// ------------ File interface -----------------------------------------

  private val reader: SourceReader = {
    val defaultEncoding = Properties.sourceEncoding

    def loadCharset(name: String) =
      try Some(Charset.forName(name))
      catch {
        case _: IllegalCharsetNameException =>
          globalError(s"illegal charset name '$name'")
          None
        case _: UnsupportedCharsetException =>
          globalError(s"unsupported charset '$name'")
          None
      }

    val charset = settings.encoding.valueSetByUser flatMap loadCharset getOrElse {
      settings.encoding.value = defaultEncoding // A mandatory charset
      Charset.forName(defaultEncoding)
    }

    def loadReader(name: String): Option[SourceReader] = {
      def ccon = Class.forName(name).getConstructor(classOf[CharsetDecoder], classOf[InternalReporter])

      try Some(ccon.newInstance(charset.newDecoder(), reporter).asInstanceOf[SourceReader])
      catch { case ex: Throwable =>
        globalError("exception while trying to instantiate source reader '" + name + "'")
        None
      }
    }

    settings.sourceReader.valueSetByUser flatMap loadReader getOrElse {
      new SourceReader(charset.newDecoder(), reporter)
    }
  }

  if (settings.verbose || settings.Ylogcp)
    reporter.echo(
      s"[search path for source files: ${classPath.asSourcePathString}]\n" +
      s"[search path for class files: ${classPath.asClassPathString}]"
    )

  def getSourceFile(f: AbstractFile): BatchSourceFile = new BatchSourceFile(f, reader read f)

  def getSourceFile(name: String): SourceFile = {
    val f = AbstractFile.getFile(name)
    if (f eq null) throw new FileNotFoundException(
      "source file '" + name + "' could not be found")
    getSourceFile(f)
  }

  lazy val loaders = new {
    val global: Global.this.type = Global.this
    val platform: Global.this.platform.type = Global.this.platform
  } with GlobalSymbolLoaders

  /** Returns the mirror that loaded given symbol */
  def mirrorThatLoaded(sym: Symbol): Mirror = rootMirror

// ------------ Phases -------------------------------------------}

  var globalPhase: Phase = NoPhase

  val MaxPhases = 64

  val phaseWithId: Array[Phase] = Array.fill(MaxPhases)(NoPhase)

  abstract class GlobalPhase(prev: Phase) extends Phase(prev) {
    phaseWithId(id) = this

    def run(): Unit = {
      echoPhaseSummary(this)
      val units = currentRun.units
      while (units.hasNext)
        applyPhase(units.next())
    }

    def apply(unit: CompilationUnit): Unit

    /** Is current phase cancelled on this unit? */
    def cancelled(unit: CompilationUnit) = {
      // run the typer only if in `createJavadoc` mode
      val maxJavaPhase = if (createJavadoc) currentRun.typerPhase.id else currentRun.namerPhase.id
      if (Thread.interrupted()) reporter.cancelled = true
      reporter.cancelled || unit.isJava && this.id > maxJavaPhase
    }

    private def beforeUnit(unit: CompilationUnit): Unit = {
      if ((unit ne null) && unit.exists)
        lastSeenSourceFile = unit.source

      if (settings.debug && (settings.verbose || currentRun.size < 5))
        inform("[running phase " + name + " on " + unit + "]")
    }

    @deprecated
    final def withCurrentUnit(unit: CompilationUnit)(task: => Unit): Unit = {
      beforeUnit(unit)
      if (!cancelled(unit)) {
        currentRun.informUnitStarting(this, unit)
        try withCurrentUnitNoLog(unit)(task)
        finally currentRun.advanceUnit()
      }
    }

    @inline
    final def withCurrentUnitNoLog(unit: CompilationUnit)(task: => Unit): Unit = {
      val unit0 = currentUnit
      try {
        currentRun.currentUnit = unit
        task
      } finally {
        //assert(currentUnit == unit)
        currentRun.currentUnit = unit0
      }
    }

    final def applyPhase(unit: CompilationUnit) = {
      beforeUnit(unit)
      if (!cancelled(unit)) {
        currentRun.informUnitStarting(this, unit)
        val unit0 = currentUnit
        currentRun.currentUnit = unit
        currentRun.profiler.beforeUnit(phase, unit.source.file)
        try apply(unit)
        finally {
          currentRun.profiler.afterUnit(phase, unit.source.file)
          currentRun.currentUnit = unit0
          currentRun.advanceUnit()
        }
      }
    }
  }

  // phaseName = "parser"
  lazy val syntaxAnalyzer = new {
    val global: Global.this.type = Global.this
  } with SyntaxAnalyzer {
    val runsAfter = List[String]()
    val runsRightAfter = None
    override val initial = true
  }

  import syntaxAnalyzer.{ UnitScanner, UnitParser, JavaUnitParser }

  // !!! I think we're overdue for all these phase objects being lazy vals.
  // There's no way for a Global subclass to provide a custom typer
  // despite the existence of a "def newTyper(context: Context): Typer"
  // which is clearly designed for that, because it's defined in
  // Analyzer and Global's "object analyzer" allows no override. For now
  // I only changed analyzer.
  //
  // factory for phases: namer, packageobjects, typer
  lazy val analyzer =
    if (settings.YmacroAnnotations) new { val global: Global.this.type = Global.this } with Analyzer with MacroAnnotationNamers
    else new { val global: Global.this.type = Global.this } with Analyzer

  // phaseName = "superaccessors"
  object superAccessors extends {
    val global: Global.this.type = Global.this
    val runsAfter = List("typer")
    // sbt needs to run right after typer, so don't conflict
    val runsRightAfter = None
  } with SuperAccessors

  // phaseName = "extmethods"
  object extensionMethods extends {
    val global: Global.this.type = Global.this
    val runsAfter = List("superaccessors")
    val runsRightAfter = None
  } with ExtensionMethods

  // phaseName = "pickler"
  object pickler extends {
    val global: Global.this.type = Global.this
    val runsAfter = List("extmethods")
    val runsRightAfter = None
  } with Pickler

  // phaseName = "refchecks"
  object refChecks extends {
    val global: Global.this.type = Global.this
    val runsAfter = List("pickler")
    val runsRightAfter = None
  } with RefChecks

  // phaseName = "patmat"
  object patmat extends {
    val global: Global.this.type = Global.this
    // patmat does not need to run before the superaccessors phase, because
    // patmat never emits `this.x` where `x` is a ParamAccessor.
    // (However, patmat does need to run before outer accessors generation).
    val runsAfter = List("refchecks")
    val runsRightAfter = None
  } with PatternMatching

  // phaseName = "uncurry"
  override object uncurry extends {
    val global: Global.this.type = Global.this
    val runsAfter = List("patmat")
    val runsRightAfter = None
  } with UnCurry

  // phaseName = "tailcalls"
  object tailCalls extends {
    val global: Global.this.type = Global.this
    val runsAfter = List("uncurry")
    val runsRightAfter = None
  } with TailCalls

  // phaseName = "fields"
  object fields extends {
    val global: Global.this.type = Global.this
    // after refchecks, so it doesn't have to make weird exceptions for synthetic accessors
    // after uncurry as it produces more work for the fields phase as well as being confused by it:
    //   - sam expansion synthesizes classes, which may need trait fields mixed in
    //   - the fields phase adds synthetic abstract methods to traits that should not disqualify them from being a SAM type
    // before erasure: correct signatures & bridges for accessors
    val runsAfter = List("uncurry")
    val runsRightAfter = None
  } with Fields

  // phaseName = "explicitouter"
  object explicitOuter extends {
    val global: Global.this.type = Global.this
    val runsAfter = List("fields")
    val runsRightAfter = None
  } with ExplicitOuter

  // phaseName = "specialize"
  object specializeTypes extends {
    val global: Global.this.type = Global.this
    val runsAfter = List("")
    val runsRightAfter = Some("tailcalls")
  } with SpecializeTypes

  // phaseName = "erasure"
  override object erasure extends {
    val global: Global.this.type = Global.this
    val runsAfter = List("explicitouter")
    val runsRightAfter = Some("explicitouter")
  } with Erasure

  // phaseName = "posterasure"
  override object postErasure extends {
    val global: Global.this.type = Global.this
    val runsAfter = List("erasure")
    val runsRightAfter = Some("erasure")
  } with PostErasure


  // phaseName = "lambdalift"
  object lambdaLift extends {
    val global: Global.this.type = Global.this
    val runsAfter = List("erasure")
    val runsRightAfter = None
  } with LambdaLift

  // phaseName = "constructors"
  object constructors extends {
    val global: Global.this.type = Global.this
    val runsAfter = List("lambdalift")
    val runsRightAfter = None
  } with Constructors

  // phaseName = "flatten"
  object flatten extends {
    val global: Global.this.type = Global.this
    val runsAfter = List("constructors")
    val runsRightAfter = None
  } with Flatten

  // phaseName = "mixin"
  object mixer extends {
    val global: Global.this.type = Global.this
    val runsAfter = List("flatten", "constructors")
    val runsRightAfter = None
  } with Mixin

  // phaseName = "cleanup"
  object cleanup extends {
    val global: Global.this.type = Global.this
    val runsAfter = List("mixin")
    val runsRightAfter = None
  } with CleanUp

  // phaseName = "delambdafy"
  object delambdafy extends {
    val global: Global.this.type = Global.this
    val runsAfter = List("cleanup")
    val runsRightAfter = None
  } with Delambdafy

  // phaseName = "jvm"
  object genBCode extends {
    val global: Global.this.type = Global.this
    val runsAfter = List("cleanup")
    val runsRightAfter = None
  } with GenBCode

  // phaseName = "terminal"
  object terminal extends {
    val global: Global.this.type = Global.this
  } with SubComponent {
    val phaseName = "terminal"
    val runsAfter = List("jvm")
    val runsRightAfter = None
    override val terminal = true

    def newPhase(prev: Phase): GlobalPhase = {
      new TerminalPhase(prev)
    }
    private class TerminalPhase(prev: Phase) extends GlobalPhase(prev) {
      def name = phaseName
      def apply(unit: CompilationUnit): Unit = {}
    }
  }

  /** The checkers are for validating the compiler data structures
   *  at phase boundaries.
   */

  /** Tree checker */
  object treeChecker extends {
    val global: Global.this.type = Global.this
  } with TreeCheckers

  object typer extends analyzer.Typer(
    analyzer.NoContext.make(EmptyTree, RootClass, newScope)
  )

  /** Add the internal compiler phases to the phases set.
   *  This implementation creates a description map at the same time.
   */
  protected def computeInternalPhases(): Unit = {
    // Note: this fits -Xshow-phases into 80 column width, which is
    // desirable to preserve.
    val phs = List(
      syntaxAnalyzer          -> "parse source into ASTs, perform simple desugaring",
      analyzer.namerFactory   -> "resolve names, attach symbols to named trees",
      analyzer.packageObjects -> "load package objects",
      analyzer.typerFactory   -> "the meat and potatoes: type the trees",
      superAccessors          -> "add super accessors in traits and nested classes",
      patmat                  -> "translate match expressions",
      extensionMethods        -> "add extension methods for inline classes",
      pickler                 -> "serialize symbol tables",
      refChecks               -> "reference/override checking, translate nested objects",
      uncurry                 -> "uncurry, translate function values to anonymous classes",
      fields                  -> "synthesize accessors and fields, add bitmaps for lazy vals",
      tailCalls               -> "replace tail calls by jumps",
      specializeTypes         -> "@specialized-driven class and method specialization",
      explicitOuter           -> "this refs to outer pointers",
      erasure                 -> "erase types, add interfaces for traits",
      postErasure             -> "clean up erased inline classes",
      lambdaLift              -> "move nested functions to top level",
      constructors            -> "move field definitions into constructors",
      mixer                   -> "mixin composition",
      delambdafy              -> "remove lambdas",
      cleanup                 -> "platform-specific cleanups, generate reflective calls",
      terminal                -> "the last phase during a compilation run"
    )

    phs foreach (addToPhasesSet _).tupled
  }
  // This is slightly inelegant but it avoids adding a new member to SubComponent,
  // and attractive -Xshow-phases output is unlikely if the descs span 20 files anyway.
  private val otherPhaseDescriptions = Map(
    "flatten"  -> "eliminate inner classes",
    "jvm"      -> "generate JVM bytecode"
  ) withDefaultValue ""

  protected def computePlatformPhases() = platform.platformPhases foreach { sub =>
    addToPhasesSet(sub, otherPhaseDescriptions(sub.phaseName))
  }

  // sequences the phase assembly
  protected def computePhaseDescriptors: List[SubComponent] = {
    /** Allow phases to opt out of the phase assembly. */
    def cullPhases(phases: List[SubComponent]) = {
      val enabled = if (settings.debug && settings.isInfo) phases else phases filter (_.enabled)
      def isEnabled(q: String) = enabled exists (_.phaseName == q)
      val (satisfied, unhappy) = enabled partition (_.requires forall isEnabled)
      unhappy foreach (u => globalError(s"Phase '${u.phaseName}' requires: ${u.requires filterNot isEnabled}"))
      satisfied   // they're happy now, but they may need an unhappy phase that was booted
    }
    computeInternalPhases()             // Global.scala
    computePlatformPhases()             // backend/Platform.scala
    computePluginPhases()               // plugins/Plugins.scala
    cullPhases(computePhaseAssembly())  // PhaseAssembly.scala
  }

  /* The phase descriptor list. Components that are phase factories. */
  lazy val phaseDescriptors: List[SubComponent] = computePhaseDescriptors

  /* The set of phase objects that is the basis for the compiler phase chain */
  protected lazy val phasesSet     = new mutable.HashSet[SubComponent]
  protected lazy val phasesDescMap = new mutable.HashMap[SubComponent, String] withDefaultValue ""

  protected def addToPhasesSet(sub: SubComponent, descr: String): Unit = {
    phasesSet += sub
    phasesDescMap(sub) = descr
  }

  /** The names of the phases. */
  lazy val phaseNames = {
    new Run // force some initialization
    phaseDescriptors map (_.phaseName)
  }

  /** A description of the phases that will run in this configuration, or all if -Ydebug. */
  def phaseDescriptions: String = phaseHelp("description", elliptically = !settings.debug, phasesDescMap)

  /** Summary of the per-phase values of nextFlags and newFlags, shown under -Xshow-phases -Ydebug. */
  def phaseFlagDescriptions: String = {
    def fmt(ph: SubComponent) = {
      def fstr1 = if (ph.phaseNewFlags == 0L) "" else "[START] " + Flags.flagsToString(ph.phaseNewFlags)
      def fstr2 = if (ph.phaseNextFlags == 0L) "" else "[END] " + Flags.flagsToString(ph.phaseNextFlags)
      if (ph.initial) Flags.flagsToString(Flags.InitialFlags)
      else if (ph.phaseNewFlags != 0L && ph.phaseNextFlags != 0L) fstr1 + " " + fstr2
      else fstr1 + fstr2
    }
    phaseHelp("new flags", elliptically = !settings.debug, fmt)
  }

  /** Emit a verbose phase table.
   *  The table includes the phase id in the current assembly,
   *  or "oo" to indicate a skipped phase, or "xx" to indicate
   *  a disabled phase.
   *
   *  @param title descriptive header
   *  @param elliptically whether to truncate the description with an ellipsis (...)
   *  @param describe how to describe a component
   */
  private def phaseHelp(title: String, elliptically: Boolean, describe: SubComponent => String): String = {
    val Limit   = 16    // phase names should not be absurdly long
    val MaxCol  = 80    // because some of us edit on green screens
    val maxName = phaseNames map (_.length) max
    val width   = maxName min Limit
    val maxDesc = MaxCol - (width + 6)  // descriptions not novels
    val fmt     = if (settings.verbose || !elliptically) s"%${maxName}s  %2s  %s%n"
                  else s"%${width}.${width}s  %2s  %.${maxDesc}s%n"

    val line1 = fmt.format("phase name", "id", title)
    val line2 = fmt.format("----------", "--", "-" * title.length)

    // built-in string precision merely truncates
    import java.util.{ Formattable, FormattableFlags, Formatter }
    def dotfmt(s: String) = new Formattable {
      def foreshortened(s: String, max: Int) = (
        if (max < 0 || s.length <= max) s
        else if (max < 4) s.take(max)
        else s.take(max - 3) + "..."
      )
      override def formatTo(formatter: Formatter, flags: Int, width: Int, precision: Int): Unit = {
        val p = foreshortened(s, precision)
        val w = if (width > 0 && p.length < width) {
          import FormattableFlags.LEFT_JUSTIFY
          val leftly = (flags & LEFT_JUSTIFY) == LEFT_JUSTIFY
          val sb = new StringBuilder
          def pad() = 1 to width - p.length foreach (_ => sb.append(' '))
          if (!leftly) pad()
          sb.append(p)
          if (leftly) pad()
          sb.toString
        } else p
        formatter.out.append(w)
      }
    }

    // phase id in run, or suitable icon
    def idOf(p: SubComponent) = (
      if (settings.skip contains p.phaseName) "oo"   // (currentRun skipPhase p.phaseName)
      else if (!p.enabled) "xx"
      else p.ownPhase.id.toString
    )
    def mkText(p: SubComponent) = {
      val (name, text) = if (elliptically) (dotfmt(p.phaseName), dotfmt(describe(p)))
                         else (p.phaseName, describe(p))
      fmt.format(name, idOf(p), text)
    }
    (line1 :: line2 :: (phaseDescriptors map mkText)).mkString
  }

  /** Returns List of (phase, value) pairs, including only those
   *  where the value compares unequal to the previous phase's value.
   */
  def afterEachPhase[T](op: => T): List[(Phase, T)] = { // used in tests
    phaseDescriptors.map(_.ownPhase).filterNot(_ eq NoPhase).foldLeft(List[(Phase, T)]()) { (res, ph) =>
      val value = exitingPhase(ph)(op)
      if (res.nonEmpty && res.head._2 == value) res
      else ((ph, value)) :: res
    } reverse
  }

  // ------------ REPL utilities ---------------------------------

  /** Extend classpath of `platform` and rescan updated packages. */
  def extendCompilerClassPath(urls: URL*): Unit = {
    val urlClasspaths = urls.map(u => ClassPathFactory.newClassPath(AbstractFile.getURL(u), settings, closeableRegistry))
    val newClassPath = AggregateClassPath.createAggregate(platform.classPath +: urlClasspaths : _*)
    platform.currentClassPath = Some(newClassPath)
    invalidateClassPathEntries(urls.map(_.getPath): _*)
  }

  // ------------ Invalidations ---------------------------------

  /** Is given package class a system package class that cannot be invalidated?
   */
  private def isSystemPackageClass(pkg: Symbol) =
    pkg == RootClass || (pkg.hasTransOwner(definitions.ScalaPackageClass) && !pkg.hasTransOwner(this.rootMirror.staticPackage("scala.tools").moduleClass.asClass))

  /** Invalidates packages that contain classes defined in a classpath entry, and
   *  rescans that entry.
   *
   *  First, the classpath entry referred to by one of the `paths` is rescanned,
   *  so that any new files or changes in subpackages are picked up.
   *  Second, any packages for which one of the following conditions is met is invalidated:
   *   - the classpath entry contained during the last compilation run now contains classfiles
   *     that represent a member in the package;
   *   - the classpath entry now contains classfiles that represent a member in the package;
   *   - the set of subpackages has changed.
   *
   *  The invalidated packages are reset in their entirety; all member classes and member packages
   *  are re-accessed using the new classpath.
   *
   *  System packages that the compiler needs to access as part of standard definitions
   *  are not invalidated. A system package is:
   *  Any package rooted in "scala", with the exception of packages rooted in "scala.tools".
   *
   *  @param paths  Fully-qualified names that refer to directories or jar files that are
   *                entries on the classpath.
   */
  def invalidateClassPathEntries(paths: String*): Unit = {
    implicit object ClassPathOrdering extends Ordering[ClassPath] {
      def compare(a: ClassPath, b: ClassPath): Int = a.asClassPathString compareTo b.asClassPathString
    }
    val invalidated, failed = new mutable.ListBuffer[ClassSymbol]

    def assoc(path: String): Option[(ClassPath, ClassPath)] = {
      def origin(lookup: ClassPath): Option[String] = lookup match {
        case cp: JFileDirectoryLookup[_] => Some(cp.dir.getPath)
        case cp: ZipArchiveFileLookup[_] => Some(cp.zipFile.getPath)
        case _ => None
      }

      def entries(lookup: ClassPath): Seq[ClassPath] = lookup match {
        case cp: AggregateClassPath => cp.aggregates
        case cp: ClassPath => Seq(cp)
      }

      val dir = AbstractFile.getDirectory(path) // if path is a `jar`, this is a FileZipArchive (isDirectory is true)
      val canonical = dir.canonicalPath         // this is the canonical path of the .jar
      def matchesCanonical(e: ClassPath) = origin(e) match {
        case Some(opath) =>
          AbstractFile.getDirectory(opath).canonicalPath == canonical
        case None =>
          false
      }
      entries(classPath) find matchesCanonical match {
        case Some(oldEntry) =>
          Some(oldEntry -> ClassPathFactory.newClassPath(dir, settings, closeableRegistry))
        case None =>
          error(s"Error adding entry to classpath. During invalidation, no entry named $path in classpath $classPath")
          None
      }
    }
    val subst = immutable.TreeMap(paths flatMap assoc: _*)
    if (subst.nonEmpty) {
      platform updateClassPath subst
      informProgress(s"classpath updated on entries [${subst.keys mkString ","}]")
      def mkClassPath(elems: Iterable[ClassPath]): ClassPath =
        if (elems.size == 1) elems.head
        else AggregateClassPath.createAggregate(elems.toSeq: _*)
      val oldEntries = mkClassPath(subst.keys)
      val newEntries = mkClassPath(subst.values)
      classPath match {
        case cp: ClassPath => mergeNewEntries(
          RootClass, "",
          oldEntries, newEntries, cp,
          invalidated, failed)
      }
    }
    def show(msg: String, syms: scala.collection.Iterable[Symbol]) =
      if (syms.nonEmpty)
        informProgress(s"$msg: ${syms map (_.fullName) mkString ","}")
    show("invalidated packages", invalidated)
    show("could not invalidate system packages", failed)
  }

  /**
   * Merges new classpath entries into the symbol table
   *
   * @param packageClass    The ClassSymbol for the package being updated
   * @param fullPackageName The full name of the package being updated
   * @param oldEntries      The classpath that was removed, it is no longer part of fullClasspath
   * @param newEntries      The classpath that was added, it is already part of fullClasspath
   * @param fullClasspath   The full classpath, equivalent to global.classPath
   * @param invalidated     A ListBuffer collecting the invalidated package classes
   * @param failed          A ListBuffer collecting system package classes which could not be invalidated
   *
   * If either oldEntries or newEntries contains classes in the current package, the package symbol
   * is re-initialized to a fresh package loader, provided that a corresponding package exists in
   * fullClasspath. Otherwise it is removed.
   *
   * Otherwise, sub-packages in newEntries are looked up in the symbol table (created if
   * non-existent) and the merge function is called recursively.
   */
  private def mergeNewEntries(packageClass: ClassSymbol, fullPackageName: String,
                              oldEntries: ClassPath, newEntries: ClassPath, fullClasspath: ClassPath,
                              invalidated: mutable.ListBuffer[ClassSymbol], failed: mutable.ListBuffer[ClassSymbol]): Unit = {
    ifDebug(informProgress(s"syncing $packageClass, $oldEntries -> $newEntries"))

    def packageExists(cp: ClassPath): Boolean = {
      val (parent, _) = PackageNameUtils.separatePkgAndClassNames(fullPackageName)
      cp.packages(parent).exists(_.name == fullPackageName)
    }

    def invalidateOrRemove(pkg: ClassSymbol) = {
      if (packageExists(fullClasspath))
        pkg setInfo new loaders.PackageLoader(fullPackageName, fullClasspath)
      else
        pkg.owner.info.decls unlink pkg.sourceModule
      invalidated += pkg
    }

    val classesFound = oldEntries.classes(fullPackageName).nonEmpty || newEntries.classes(fullPackageName).nonEmpty
    if (classesFound) {
      // if the package contains classes either in oldEntries or newEntries, the package is invalidated (or removed if there are no more classes in it)
      if (!isSystemPackageClass(packageClass)) invalidateOrRemove(packageClass)
      else if (packageClass.isRoot) invalidateOrRemove(EmptyPackageClass)
      else failed += packageClass
    } else {
      // no new or removed classes in the current package
      for (p <- newEntries.packages(fullPackageName)) {
        val (_, subPackageName) = PackageNameUtils.separatePkgAndClassNames(p.name)
        val subPackage = packageClass.info.decl(newTermName(subPackageName)) orElse {
          // package does not exist in symbol table, create a new symbol
          loaders.enterPackage(packageClass, subPackageName, new loaders.PackageLoader(p.name, fullClasspath))
        }
        mergeNewEntries(
          subPackage.moduleClass.asClass, p.name,
          oldEntries, newEntries, fullClasspath,
          invalidated, failed)
      }
    }
  }

  // ----------- Runs ---------------------------------------

  private var curRun: Run = null
  private var curRunId = 0

  object typeDeconstruct extends {
    val global: Global.this.type = Global.this
  } with typechecker.StructuredTypeStrings

  /** There are common error conditions where when the exception hits
   *  here, currentRun.currentUnit is null.  This robs us of the knowledge
   *  of what file was being compiled when it broke.  Since I really
   *  really want to know, this hack.
   */
  protected var lastSeenSourceFile: SourceFile = NoSourceFile

  /** Let's share a lot more about why we crash all over the place.
   *  People will be very grateful.
   */
  protected var lastSeenContext: analyzer.Context = analyzer.NoContext

  /** The currently active run
   */
  def currentRun: Run              = curRun
  def currentUnit: CompilationUnit = if (currentRun eq null) NoCompilationUnit else currentRun.currentUnit
  def currentSource: SourceFile    = if (currentUnit.exists) currentUnit.source else lastSeenSourceFile
  def currentFreshNameCreator      = if (curFreshNameCreator == null) currentUnit.fresh else curFreshNameCreator
  private[this] var curFreshNameCreator: FreshNameCreator = null
  private[scala] def currentFreshNameCreator_=(fresh: FreshNameCreator): Unit = curFreshNameCreator = fresh

  def isGlobalInitialized = (
       definitions.isDefinitionsInitialized
    && rootMirror.isMirrorInitialized
  )
  override def isPastTyper = isPast(currentRun.typerPhase)
  def isPast(phase: Phase) = (
       (curRun ne null)
    && isGlobalInitialized // defense against init order issues
    && (globalPhase.id > phase.id)
  )

  // TODO - trim these to the absolute minimum.
  @inline final def exitingErasure[T](op: => T): T        = exitingPhase(currentRun.erasurePhase)(op)
  @inline final def exitingPostErasure[T](op: => T): T    = exitingPhase(currentRun.posterasurePhase)(op)
  @inline final def exitingExplicitOuter[T](op: => T): T  = exitingPhase(currentRun.explicitouterPhase)(op)
  @inline final def exitingFlatten[T](op: => T): T        = exitingPhase(currentRun.flattenPhase)(op)
  @inline final def exitingMixin[T](op: => T): T          = exitingPhase(currentRun.mixinPhase)(op)
  @inline final def exitingDelambdafy[T](op: => T): T     = exitingPhase(currentRun.delambdafyPhase)(op)
  @inline final def exitingPickler[T](op: => T): T        = exitingPhase(currentRun.picklerPhase)(op)
  @inline final def exitingRefchecks[T](op: => T): T      = exitingPhase(currentRun.refchecksPhase)(op)
  @inline final def exitingSpecialize[T](op: => T): T     = exitingPhase(currentRun.specializePhase)(op)
  @inline final def exitingTyper[T](op: => T): T          = exitingPhase(currentRun.typerPhase)(op)
  @inline final def exitingUncurry[T](op: => T): T        = exitingPhase(currentRun.uncurryPhase)(op)
  @inline final def enteringErasure[T](op: => T): T       = enteringPhase(currentRun.erasurePhase)(op)
  @inline final def enteringExplicitOuter[T](op: => T): T = enteringPhase(currentRun.explicitouterPhase)(op)
  @inline final def enteringFlatten[T](op: => T): T       = enteringPhase(currentRun.flattenPhase)(op)
  @inline final def enteringMixin[T](op: => T): T         = enteringPhase(currentRun.mixinPhase)(op)
  @inline final def enteringDelambdafy[T](op: => T): T    = enteringPhase(currentRun.delambdafyPhase)(op)
  @inline final def enteringJVM[T](op: => T): T           = enteringPhase(currentRun.jvmPhase)(op)
  @inline final def enteringPickler[T](op: => T): T       = enteringPhase(currentRun.picklerPhase)(op)
  @inline final def enteringSpecialize[T](op: => T): T    = enteringPhase(currentRun.specializePhase)(op)
  @inline final def enteringTyper[T](op: => T): T         = enteringPhase(currentRun.typerPhase)(op)
  @inline final def enteringUncurry[T](op: => T): T       = enteringPhase(currentRun.uncurryPhase)(op)

  // Owners which aren't package classes.
  private def ownerChainString(sym: Symbol): String = (
    if (sym == null) ""
    else sym.ownerChain takeWhile (!_.isPackageClass) mkString " -> "
  )


  /** Don't want to introduce new errors trying to report errors,
   *  so swallow exceptions.
   */
  override def supplementTyperState(errorMessage: String): String = try {
    def formatExplain(pairs: List[(String, Any)]): String =
      pairs collect { case (k, v) if v != null => f"$k%20s: $v" } mkString "\n"

    val tree      = analyzer.lastTreeToTyper
    val sym       = tree.symbol
    val tpe       = tree.tpe
    val site      = lastSeenContext.enclClassOrMethod.owner
    val pos_s     = if (tree.pos.isDefined) s"line ${tree.pos.line} of ${tree.pos.source.file}" else "<unknown>"
    val context_s = try {
      // Taking 3 before, 3 after the fingered line.
      val start = 0 max (tree.pos.line - 4)
      val xs = tree.pos.source.lines(start, start + 7)
      val strs = xs.zipWithIndex map { case (line, idx) => f"${start + idx + 1}%6d $line" }
      strs.mkString("== Source file context for tree position ==\n\n", "\n", "")
    }
    catch { case t: Exception => devWarning("" + t) ; "<Cannot read source file>" }

    val info1 = formatExplain(List(
      "while compiling"    -> currentSource.path,
      "during phase"       -> ( if (globalPhase eq phase) phase else "globalPhase=%s, enteringPhase=%s".format(globalPhase, phase) ),
      "library version"    -> scala.util.Properties.versionString,
      "compiler version"   -> scala.tools.nsc.Properties.versionString,
      "reconstructed args" -> settings.recreateArgs.mkString(" ")
    ))
    // useful things to know if we have a sym
    val symbolInfos = if (sym eq null) List("symbol" -> "null") else List(
      "symbol"             -> sym.debugLocationString,
      "symbol definition"  -> s"${sym.defString} (a ${sym.shortSymbolClass})",
      "symbol package"     -> sym.enclosingPackage.fullName,
      "symbol owners"      -> ownerChainString(sym),
    )
    val info2 = formatExplain(List(
      "last tree to typer" -> tree.summaryString,
      "tree position"      -> pos_s,
      "tree tpe"           -> tpe
    ) ::: symbolInfos ::: List(
      "call site"          -> (site.fullLocationString + " in " + site.enclosingPackage)
    ))
    ("\n  " + errorMessage + "\n" + info1) :: info2 :: context_s :: Nil mkString "\n\n"
  } catch { case _: Exception | _: TypeError => errorMessage }


  /** The id of the currently active run
   */
  override def currentRunId = curRunId

  def echoPhaseSummary(ph: Phase) = {
    /* Only output a summary message under debug if we aren't echoing each file. */
    if (settings.debug && !(settings.verbose || currentRun.size < 5))
      inform("[running phase " + ph.name + " on " + currentRun.size +  " compilation units]")
  }

  def newSourceFile(code: String, filename: String = "<console>") =
    new BatchSourceFile(filename, code)

  def newCompilationUnit(code: String, filename: String = "<console>") =
    new CompilationUnit(newSourceFile(code, filename))

  def newUnitScanner(unit: CompilationUnit): UnitScanner =
    new UnitScanner(unit)

  def newUnitParser(unit: CompilationUnit): UnitParser =
    new UnitParser(unit)

  def newUnitParser(code: String, filename: String = "<console>"): UnitParser =
    newUnitParser(newCompilationUnit(code, filename))

  def newJavaUnitParser(unit: CompilationUnit): JavaUnitParser = new JavaUnitParser(unit)

  override protected[scala] def currentRunProfilerBeforeCompletion(root: Symbol, associatedFile: AbstractFile): Unit = currentRun.profiler.beforeCompletion(root, associatedFile)
  override protected[scala] def currentRunProfilerAfterCompletion(root: Symbol, associatedFile: AbstractFile): Unit = currentRun.profiler.afterCompletion(root, associatedFile)

  /** A Run is a single execution of the compiler on a set of units.
   */
  class Run extends RunContextApi with RunReporting with RunParsing {
    /** Have been running into too many init order issues with Run
     *  during erroneous conditions.  Moved all these vals up to the
     *  top of the file so at least they're not trivially null.
     */
    var isDefined = false
    /** The currently compiled unit; set from GlobalPhase */
    var currentUnit: CompilationUnit = NoCompilationUnit

    val profiler: Profiler = Profiler(settings)
    keepPhaseStack = settings.log.isSetByUser

    // used in sbt
    def uncheckedWarnings: List[(Position, String)]   = reporting.uncheckedWarnings.map{case (pos, (msg, since)) => (pos, msg)}
    // used in sbt
    def deprecationWarnings: List[(Position, String)] = reporting.deprecationWarnings.map{case (pos, (msg, since)) => (pos, msg)}

    private class SyncedCompilationBuffer { self =>
      private val underlying = new mutable.ArrayBuffer[CompilationUnit]
      def size = synchronized { underlying.size }
      def +=(cu: CompilationUnit): this.type = { synchronized { underlying += cu }; this }
      def head: CompilationUnit = synchronized{ underlying.head }
      def apply(i: Int): CompilationUnit = synchronized { underlying(i) }
      def iterator: Iterator[CompilationUnit] = new collection.AbstractIterator[CompilationUnit] {
        private var used = 0
        def hasNext = self.synchronized{ used < underlying.size }
        def next = self.synchronized {
          if (!hasNext) throw new NoSuchElementException("next on empty Iterator")
          used += 1
          underlying(used-1)
        }
      }
      def toList: List[CompilationUnit] = synchronized{ underlying.toList }
    }

    private val unitbuf = new SyncedCompilationBuffer

    val compiledFiles   = new mutable.HashSet[String]

    /** A map from compiled top-level symbols to their source files */
    val symSource = new mutable.AnyRefMap[Symbol, AbstractFile]

    /** A map from compiled top-level symbols to their picklers */
    val symData = new mutable.AnyRefMap[Symbol, PickleBuffer]

    private var phasec: Int  = 0   // phases completed
    private var unitc: Int   = 0   // units completed this phase

    def size = unitbuf.size
    override def toString = "scalac Run for:\n  " + compiledFiles.toList.sorted.mkString("\n  ")

    // Calculate where to stop based on settings -Ystop-before or -Ystop-after.
    // The result is the phase to stop at BEFORE running it.
    private lazy val stopPhaseSetting = {
      def isBefore(pd: SubComponent) = settings.stopBefore contains pd.phaseName
      phaseDescriptors sliding 2 collectFirst {
        case xs if xs exists isBefore
                => (xs find isBefore).get
        case xs if settings.stopAfter contains xs.head.phaseName
                => xs.last
      }
    }
    /** Should we stop right before entering the given phase? */
    protected def stopPhase(name: String) = stopPhaseSetting exists (_.phaseName == name)
    /** Should we skip the given phase? */
    protected def skipPhase(name: String) = settings.skip contains name

    private val firstPhase = {
      // Initialization.  definitions.init requires phase != NoPhase
      import scala.reflect.internal.SomePhase
      curRunId += 1
      curRun = this
      phase = SomePhase
      phaseWithId(phase.id) = phase
      definitions.init()

      // the components to use, omitting those named by -Yskip and stopping at the -Ystop phase
      val components = {
        // stop on a dime, but this test fails if pd is after the stop phase
        def unstoppable(pd: SubComponent) = {
          val stoppable = stopPhase(pd.phaseName)
          if (stoppable && pd.initial) {
            globalError(s"Cannot stop before initial phase '${pd.phaseName}'.")
            true
          } else
            !stoppable
        }
        // skip a component for -Yskip or if not enabled
        def skippable(pd: SubComponent) = {
          val skippable = skipPhase(pd.phaseName)
          if (skippable && (pd.initial || pd.terminal)) {
            globalError(s"Cannot skip an initial or terminal phase '${pd.phaseName}'.")
            false
          } else
            skippable || !pd.enabled
        }
        val phs = phaseDescriptors takeWhile unstoppable filterNot skippable
        // Ensure there is a terminal phase at the end, since -Ystop may have limited the phases.
        if (phs.isEmpty || !phs.last.terminal) {
          val t = if (phaseDescriptors.last.terminal) phaseDescriptors.last else terminal
          phs :+ t
        } else phs
      }
      // Create phases and link them together. We supply the previous, and the ctor sets prev.next.
      val last  = components.foldLeft(NoPhase: Phase)((prev, c) => c newPhase prev)
      val phaseList = Iterator.iterate(last)(_.prev).takeWhile(_ != NoPhase).toList.reverse
      val maxId = phaseList.map(_.id).max
      nextFrom = Array.tabulate(maxId)(i => infoTransformers.nextFrom(i))
      val first = phaseList.head
      val ss    = settings

      // As a final courtesy, see if the settings make any sense at all.
      // If a setting selects no phase, it's a mistake. If a name prefix
      // doesn't select a unique phase, that might be surprising too.
      def checkPhaseSettings(including: Boolean, specs: Seq[String]*) = {
        def isRange(s: String) = s.forall(c => c.isDigit || c == '-')
        def isSpecial(s: String) = (s == "all" || isRange(s))
        val setting = new ss.PhasesSetting("fake","fake")
        for (p <- specs.flatten.to(Set)) {
          setting.value = List(p)
          val count = (
            if (including) first.iterator count (setting containsPhase _)
            else phaseDescriptors count (setting contains _.phaseName)
          )
          if (count == 0) warning(s"'$p' specifies no phase")
          if (count > 1 && !isSpecial(p)) warning(s"'$p' selects $count phases")
          if (!including && isSpecial(p)) globalError(s"-Yskip and -Ystop values must name phases: '$p'")
          setting.clear()
        }
      }
      // phases that are excluded; for historical reasons, these settings only select by phase name
      val exclusions = List(ss.stopBefore, ss.stopAfter, ss.skip)
      val inclusions = ss.visibleSettings collect {
        case s: ss.PhasesSetting if !(exclusions contains s) => s.value
      }
      checkPhaseSettings(including = true, inclusions.toSeq: _*)
      checkPhaseSettings(including = false, exclusions map (_.value): _*)

      // Enable or disable depending on the current setting -- useful for interactive behaviour
      statistics.initFromSettings(settings)

      // Report the overhead of statistics measurements per every run
      if (statistics.areStatisticsLocallyEnabled)
        statistics.reportStatisticsOverhead(reporter)

      phase = first   //parserPhase
      first
    }

    // --------------- Miscellanea -------------------------------

    /** Progress tracking.  Measured in "progress units" which are 1 per
     *  compilation unit per phase completed.
     *
     *  @param    current   number of "progress units" completed
     *  @param    total     total number of "progress units" in run
     */
    def progress(current: Int, total: Int): Unit = {}

    /**
     * For subclasses to override. Called when `phase` is about to be run on `unit`.
     * Variables are passed explicitly to indicate that `globalPhase` and `currentUnit` have been set.
     */
    def informUnitStarting(phase: Phase, unit: CompilationUnit): Unit = { }

    /** take note that phase is completed
     *  (for progress reporting)
     */
    def advancePhase(): Unit = {
      unitc = 0
      phasec += 1
      refreshProgress()
    }
    /** take note that a phase on a unit is completed
     *  (for progress reporting)
     */
    def advanceUnit(): Unit = {
      unitc += 1
      refreshProgress()
    }

    // for sbt
    def cancel(): Unit = reporter.cancelled = true

    private def currentProgress   = (phasec * size) + unitc
    private def totalProgress     = (phaseDescriptors.size - 1) * size // -1: drops terminal phase
    private def refreshProgress() = if (size > 0) progress(currentProgress, totalProgress)

    // ----- finding phases --------------------------------------------

    def phaseNamed(name: String): Phase =
      findOrElse(firstPhase.iterator)(_.name == name)(NoPhase)

    /** All phases as of 3/2012 here for handiness; the ones in
     *  active use uncommented.
     */
    val parserPhase                  = phaseNamed("parser")
    val namerPhase                   = phaseNamed("namer")
    // val packageobjectsPhase          = phaseNamed("packageobjects")
    val typerPhase                   = phaseNamed("typer")
    // val inlineclassesPhase           = phaseNamed("inlineclasses")
    // val superaccessorsPhase          = phaseNamed("superaccessors")
    val picklerPhase                 = phaseNamed("pickler")
    val refchecksPhase               = phaseNamed("refchecks")
    val uncurryPhase                 = phaseNamed("uncurry")
    // val fieldsPhase                  = phaseNamed("fields")
    // val tailcallsPhase               = phaseNamed("tailcalls")
    val specializePhase              = phaseNamed("specialize")
    val explicitouterPhase           = phaseNamed("explicitouter")
    val erasurePhase                 = phaseNamed("erasure")
    val posterasurePhase             = phaseNamed("posterasure")
    val lambdaliftPhase              = phaseNamed("lambdalift")
    // val constructorsPhase            = phaseNamed("constructors")
    val flattenPhase                 = phaseNamed("flatten")
    val mixinPhase                   = phaseNamed("mixin")
    val delambdafyPhase              = phaseNamed("delambdafy")
    val cleanupPhase                 = phaseNamed("cleanup")
    val jvmPhase                     = phaseNamed("jvm")

    def runIsAt(ph: Phase)   = globalPhase.id == ph.id
    def runIsAtOptimiz       = runIsAt(jvmPhase)

    isDefined = true

    // ----------- Units and top-level classes and objects --------


    /** add unit to be compiled in this run */
    private def addUnit(unit: CompilationUnit): Unit = {
      unitbuf += unit
      compiledFiles += unit.source.file.path
    }
    private def warnDeprecatedAndConflictingSettings(): Unit = {
      // issue warnings for any usage of deprecated settings
      settings.userSetSettings filter (_.isDeprecated) foreach { s =>
        currentRun.reporting.deprecationWarning(NoPosition, s.name + " is deprecated: " + s.deprecationMessage.get, "")
      }
      val supportedTarget = "jvm-1.8"
      if (settings.target.value != supportedTarget) {
        currentRun.reporting.deprecationWarning(NoPosition, settings.target.name + ":" + settings.target.value + " is deprecated and has no effect, setting to " + supportedTarget, "2.12.0")
        settings.target.value = supportedTarget
      }
      settings.conflictWarning.foreach(reporter.warning(NoPosition, _))
    }

    /* An iterator returning all the units being compiled in this run */
    /* !!! Note: changing this to unitbuf.toList.iterator breaks a bunch
       of tests in tests/res.  This is bad, it means the resident compiler
       relies on an iterator of a mutable data structure reflecting changes
       made to the underlying structure.
     */
    def units: Iterator[CompilationUnit] = unitbuf.iterator

    def registerPickle(sym: Symbol): Unit = ()

    /** does this run compile given class, module, or case factory? */
    // NOTE: Early initialized members temporarily typechecked before the enclosing class, see typedPrimaryConstrBody!
    //       Here we work around that wrinkle by claiming that a pre-initialized member is compiled in
    //       *every* run. This approximation works because this method is exclusively called with `this` == `currentRun`.
    def compiles(sym: Symbol): Boolean =
      if (sym == NoSymbol) false
      else if (symSource.isDefinedAt(sym)) true
      else if (!sym.isTopLevel) compiles(sym.originalEnclosingTopLevelClassOrDummy)
      else if (sym.isModuleClass) compiles(sym.sourceModule)
      else false

    /** Is this run allowed to redefine the given symbol? Usually this is true
     *  if the run does not already compile `sym`, but for interactive mode
     *  we have a more liberal interpretation.
     */
    def canRedefine(sym: Symbol) = !compiles(sym)

    // --------------- Compilation methods ----------------------------

    protected def runCheckers(): Unit = {
      val toCheck  = globalPhase.prev
      val canCheck = toCheck.checkable
      val fmt      = if (canCheck) "[Now checking: %s]" else "[Not checkable: %s]"

      inform(fmt format toCheck.name)

      if (canCheck) {
        phase = globalPhase
        if (globalPhase.id <= cleanupPhase.id)
          treeChecker.checkTrees()
      }
    }

    private def showMembers() = {
      // Allows for syntax like scalac -Xshow-class Random@erasure,typer
      def splitClassAndPhase(str: String, term: Boolean): Name = {
        def mkName(s: String) = if (term) newTermName(s) else newTypeName(s)
        (str indexOf '@') match {
          case -1   => mkName(str)
          case idx  =>
            val phasePart = str drop (idx + 1)
            settings.Yshow.tryToSetColon(phasePart split ',' toList)
            mkName(str take idx)
        }
      }
      if (settings.Xshowcls.isSetByUser)
        showDef(splitClassAndPhase(settings.Xshowcls.value, term = false), declsOnly = false, globalPhase)

      if (settings.Xshowobj.isSetByUser)
        showDef(splitClassAndPhase(settings.Xshowobj.value, term = true), declsOnly = false, globalPhase)
    }

    // Similarly, this will only be created under -Yshow-syms.
    object trackerFactory extends SymbolTrackers {
      val global: Global.this.type = Global.this
      lazy val trackers = currentRun.units.toList map (x => SymbolTracker(x))
      def snapshot() = {
        inform("\n[[symbol layout at end of " + phase + "]]")
        exitingPhase(phase) {
          trackers foreach { t =>
            t.snapshot()
            inform(t.show("Heading from " + phase.prev.name + " to " + phase.name))
          }
        }
      }
    }


    /** Caching member symbols that are def-s in Definitions because they might change from Run to Run. */
    val runDefinitions: definitions.RunDefinitions = new definitions.RunDefinitions

    private def printArgs(sources: List[SourceFile]): Unit = {
      if (settings.printArgs.isSetByUser) {
        val argsFile = (settings.recreateArgs ::: sources.map(_.file.absolute.toString())).mkString("", "\n", "\n")
        settings.printArgs.value match {
          case "-" =>
            reporter.echo(argsFile)
          case pathString =>
            import java.nio.file._
            val path = Paths.get(pathString)
            Files.write(path, argsFile.getBytes(Charset.forName("UTF-8")))
            reporter.echo("Compiler arguments written to: " + path)
        }
      }
    }

    /** Compile list of source files,
     *  unless there is a problem already,
     *  such as a plugin was passed a bad option.
     */
    def compileSources(sources: List[SourceFile]): Unit = if (!reporter.hasErrors) {
      printArgs(sources)

      def checkDeprecations() = {
        warnDeprecatedAndConflictingSettings()
        reporting.summarizeErrors()
      }

      val units = sources map scripted map (file => new CompilationUnit(file, warningFreshNameCreator))

      units match {
        case Nil => checkDeprecations()   // nothing to compile, report deprecated options
        case _   => compileUnits(units)
      }
    }

    private final val GlobalPhaseName = "global (synthetic)"
    protected final val totalCompileTime = statistics.newTimer("#total compile time", GlobalPhaseName)

<<<<<<< HEAD
    def compileUnits(units: List[CompilationUnit], fromPhase: Phase = firstPhase): Unit =
      compileUnitsInternal(units, fromPhase)
    private def compileUnitsInternal(units: List[CompilationUnit], fromPhase: Phase): Unit = {
=======
    def compileUnits(units: List[CompilationUnit], fromPhase: Phase): Unit = compileUnitsInternal(units,fromPhase)
    private def compileUnitsInternal(units: List[CompilationUnit], fromPhase: Phase) {
>>>>>>> 6da38fde
      units foreach addUnit
      reporter.reset()
      warnDeprecatedAndConflictingSettings()
      globalPhase = fromPhase

      val timePhases = statistics.areStatisticsLocallyEnabled
      val startTotal = if (timePhases) statistics.startTimer(totalCompileTime) else null

      while (globalPhase.hasNext && !reporter.hasErrors) {
        phase = globalPhase
        val phaseTimer = if (timePhases) statistics.newSubTimer(s"  ${phase.name}", totalCompileTime) else null
        val startPhase = if (timePhases) statistics.startTimer(phaseTimer) else null

        val profileBefore=profiler.beforePhase(phase)
        try globalPhase.run()
        catch { case _: InterruptedException => reporter.cancelled = true }
        finally if (timePhases) statistics.stopTimer(phaseTimer, startPhase) else ()
        profiler.afterPhase(phase, profileBefore)

        if (timePhases)
          informTime(globalPhase.description, phaseTimer.nanos)

        // progress update
        if ((settings.Xprint containsPhase globalPhase) || settings.printLate && runIsAt(cleanupPhase)) {
          // print trees
          if (settings.Xshowtrees || settings.XshowtreesCompact || settings.XshowtreesStringified) nodePrinters.printAll()
          else printAllUnits()
        }

        // print the symbols presently attached to AST nodes
        if (settings.Yshowsyms)
          trackerFactory.snapshot()

        // print members
        if (settings.Yshow containsPhase globalPhase)
          showMembers()

        // browse trees with swing tree viewer
        if (settings.browse containsPhase globalPhase)
          treeBrowser browse (phase.name, units)

        if ((settings.Yvalidatepos containsPhase globalPhase) && !reporter.hasErrors)
          currentRun.units.foreach(unit => validatePositions(unit.body))

        // move the pointer
        globalPhase = globalPhase.next

        // run tree checkers
        if (settings.check containsPhase globalPhase.prev)
          runCheckers()

        // output collected statistics
        if (settings.YstatisticsEnabled && settings.Ystatistics.contains(phase.name))
          printStatisticsFor(phase)

        advancePhase()
      }
      profiler.finished()

      reporting.summarizeErrors()

      if (traceSymbolActivity)
        units map (_.body) foreach (traceSymbols recordSymbolsInTree _)

      // In case no phase was specified for -Xshow-class/object, show it now for sure.
      if (settings.Yshow.isDefault)
        showMembers()

      if (reporter.hasErrors) {
        for ((sym, file) <- symSource.iterator) {
          if (file != null)
            sym.reset(new loaders.SourcefileLoader(file))
          if (sym.isTerm)
            sym.moduleClass reset loaders.moduleClassLoader
        }
      }
      symSource.keys foreach (x => resetPackageClass(x.owner))

      if (timePhases) {
        statistics.stopTimer(totalCompileTime, startTotal)
        informTime("total", totalCompileTime.nanos)
        inform("*** Cumulative timers for phases")
        for (q <- statistics.allQuantities if q.phases == List(GlobalPhaseName))
          inform(q.line)
      }

      // Clear any sets or maps created via perRunCaches.
      perRunCaches.clearAll()
    }

    /** Compile list of abstract files. */
    def compileFiles(files: List[AbstractFile]): Unit = {
      try {
        val snap = profiler.beforePhase(Global.InitPhase)
        val sources = files map getSourceFile
        profiler.afterPhase(Global.InitPhase, snap)
        compileSources(sources)
      }
      catch {
        case ex: InterruptedException => reporter.cancelled = true
        case ex: IOException => globalError(ex.getMessage())
      }
    }

    /** Compile list of files given by their names */
    def compile(filenames: List[String]): Unit = {
      try {
        val snap = profiler.beforePhase(Global.InitPhase)

        val sources: List[SourceFile] =
          if (settings.script.isSetByUser && filenames.size > 1) returning(Nil)(_ => globalError("can only compile one script at a time"))
          else filenames map getSourceFile

        profiler.afterPhase(Global.InitPhase, snap)
        compileSources(sources)
      }
      catch { case ex: IOException => globalError(ex.getMessage()) }
    }

    /** If this compilation is scripted, convert the source to a script source. */
    private def scripted(s: SourceFile) = s match {
      case b: BatchSourceFile if settings.script.isSetByUser => ScriptSourceFile(b)
      case _ => s
    }

    /** Compile abstract file until `globalPhase`, but at least
     *  to phase "namer".
     */
    def compileLate(file: AbstractFile): Unit = {
      if (!compiledFiles(file.path))
        compileLate(new CompilationUnit(scripted(getSourceFile(file))))
    }

    /** Compile abstract file until `globalPhase`, but at least to phase "namer".
     */
    def compileLate(unit: CompilationUnit): Unit = {
      addUnit(unit)

      if (firstPhase ne null) { // we might get here during initialization, is a source is newer than the binary
        val maxId = math.max(globalPhase.id, typerPhase.id)
        firstPhase.iterator takeWhile (_.id < maxId) foreach (ph =>
          enteringPhase(ph)(ph.asInstanceOf[GlobalPhase] applyPhase unit))
        refreshProgress()
      }
    }

    /** Reset package class to state at typer (not sure what this is needed for?)
     */
    private def resetPackageClass(pclazz: Symbol): Unit = if (typerPhase != NoPhase) {
      enteringPhase(firstPhase) {
        pclazz.setInfo(enteringPhase(typerPhase)(pclazz.info))
      }
      if (!pclazz.isRoot) resetPackageClass(pclazz.owner)
    }

    private val hotCounters =
      List(statistics.retainedCount, statistics.retainedByType, statistics.nodeByType)
    private val parserStats = {
      import statistics.treeNodeCount
      if (settings.YhotStatisticsEnabled) treeNodeCount :: hotCounters
      else List(treeNodeCount)
    }

    final def printStatisticsFor(phase: Phase) = {
      inform("*** Cumulative statistics at phase " + phase)

      if (settings.YhotStatisticsEnabled) {
        // High overhead, only enable retained stats under hot stats
        statistics.retainedCount.value = 0
        for (c <- statistics.retainedByType.keys)
          statistics.retainedByType(c).value = 0
        for (u <- currentRun.units; t <- u.body) {
          statistics.retainedCount.value += 1
          statistics.retainedByType(t.getClass).value += 1
        }
      }

      val quants: Iterable[statistics.Quantity] =
        if (phase.name == "parser") parserStats
        else if (settings.YhotStatisticsEnabled) statistics.allQuantities
        else statistics.allQuantities.filterNot(q => hotCounters.contains(q))
      for (q <- quants if q.showAt(phase.name)) inform(q.line)
    }
  } // class Run

  def printAllUnits(): Unit = {
    print("[[syntax trees at end of %25s]]".format(phase))
    exitingPhase(phase)(currentRun.units foreach { unit =>
      nodePrinters showUnit unit
    })
  }

  /** We resolve the class/object ambiguity by passing a type/term name.
   */
  def showDef(fullName: Name, declsOnly: Boolean, ph: Phase): Unit = {
    val boringOwners = Set[Symbol](definitions.AnyClass, definitions.AnyRefClass, definitions.ObjectClass)
    def phased[T](body: => T): T = exitingPhase(ph)(body)
    def boringMember(sym: Symbol) = boringOwners(sym.owner)
    def symString(sym: Symbol) = if (sym.isTerm) sym.defString else sym.toString

    def members(sym: Symbol) = phased(sym.info.members filterNot boringMember map symString)
    def decls(sym: Symbol)   = phased(sym.info.decls.toList map symString)
    def bases(sym: Symbol)   = phased(sym.info.baseClasses map (x => x.kindString + " " + x.fullName))

    // make the type/term selections walking from the root.
    val syms = findMemberFromRoot(fullName) match {
      // The name as given was not found, so we'll sift through every symbol in
      // the run looking for plausible matches.
      case NoSymbol => phased(currentRun.symSource.keys map (sym => findNamedMember(fullName, sym)) filterNot (_ == NoSymbol) toList)
      // The name as given matched, so show only that.
      case sym      => List(sym)
    }

    syms foreach { sym =>
      val name        = "\n<<-- %s %s after phase '%s' -->>".format(sym.kindString, sym.fullName, ph.name)
      val baseClasses = bases(sym).mkString("Base classes:\n  ", "\n  ", "")
      val contents =
        if (declsOnly) decls(sym).mkString("Declarations:\n  ", "\n  ", "")
        else members(sym).mkString("Members (excluding Any/AnyRef unless overridden):\n  ", "\n  ", "")

      inform(List(name, baseClasses, contents) mkString "\n\n")
    }
  }

  def createJavadoc    = false

  final val closeableRegistry: CloseableRegistry = new CloseableRegistry

  def close(): Unit = {
    perRunCaches.clearAll()
    closeableRegistry.close()
  }
}

object Global {
  def apply(settings: Settings, reporter: LegacyReporter): Global = new Global(settings, reporter)

  def apply(settings: Settings): Global = new Global(settings, LegacyReporter(settings))

  private object InitPhase extends Phase(null) {
    def name = "<init phase>"
    override def keepsTypeParams = false
    def run(): Unit = { throw new Error("InitPhase.run") }
  }
}<|MERGE_RESOLUTION|>--- conflicted
+++ resolved
@@ -1479,14 +1479,9 @@
     private final val GlobalPhaseName = "global (synthetic)"
     protected final val totalCompileTime = statistics.newTimer("#total compile time", GlobalPhaseName)
 
-<<<<<<< HEAD
     def compileUnits(units: List[CompilationUnit], fromPhase: Phase = firstPhase): Unit =
       compileUnitsInternal(units, fromPhase)
     private def compileUnitsInternal(units: List[CompilationUnit], fromPhase: Phase): Unit = {
-=======
-    def compileUnits(units: List[CompilationUnit], fromPhase: Phase): Unit = compileUnitsInternal(units,fromPhase)
-    private def compileUnitsInternal(units: List[CompilationUnit], fromPhase: Phase) {
->>>>>>> 6da38fde
       units foreach addUnit
       reporter.reset()
       warnDeprecatedAndConflictingSettings()
