/* NSC -- new Scala compiler
 * Copyright 2005-2013 LAMP/EPFL
 * @author  Martin Odersky
 */

package scala
package tools
package nsc

import java.io.{ File, FileOutputStream, PrintWriter, IOException, FileNotFoundException }
import java.nio.charset.{ Charset, CharsetDecoder, IllegalCharsetNameException, UnsupportedCharsetException }
import java.util.UUID._
import scala.compat.Platform.currentTime
import scala.collection.{ mutable, immutable }
import io.{ SourceReader, AbstractFile, Path }
import reporters.{ Reporter, ConsoleReporter }
import util.{ ClassPath, MergedClassPath, StatisticsInfo, returning, stackTraceString, stackTraceHeadString }
import scala.reflect.internal.util.{ OffsetPosition, SourceFile, NoSourceFile, BatchSourceFile, ScriptSourceFile }
import scala.reflect.internal.pickling.{ PickleBuffer, PickleFormat }
import scala.reflect.io.VirtualFile
import symtab.{ Flags, SymbolTable, SymbolLoaders, SymbolTrackers }
import symtab.classfile.Pickler
import plugins.Plugins
import ast._
import ast.parser._
import typechecker._
import transform.patmat.PatternMatching
import transform._
import backend.icode.{ ICodes, GenICode, ICodeCheckers }
import backend.{ ScalaPrimitives, Platform, JavaPlatform }
import backend.jvm.GenBCode
import backend.jvm.GenASM
import backend.opt.{ Inliners, InlineExceptionHandlers, ConstantOptimization, ClosureElimination, DeadCodeElimination }
import backend.icode.analysis._
import scala.language.postfixOps

class Global(var currentSettings: Settings, var reporter: Reporter)
    extends SymbolTable
    with CompilationUnits
    with Plugins
    with PhaseAssembly
    with Trees
    with Printers
    with DocComments
    with Positions { self =>

  // the mirror --------------------------------------------------

  override def isCompilerUniverse = true
  override val useOffsetPositions = !currentSettings.Yrangepos.value

  class GlobalMirror extends Roots(NoSymbol) {
    val universe: self.type = self
    def rootLoader: LazyType = new loaders.PackageLoader(classPath)
    override def toString = "compiler mirror"
  }

  lazy val rootMirror: Mirror = {
    val rm = new GlobalMirror
    rm.init()
    rm.asInstanceOf[Mirror]
  }
  def RootClass: ClassSymbol = rootMirror.RootClass
  def EmptyPackageClass: ClassSymbol = rootMirror.EmptyPackageClass

  import definitions.findNamedMember
  def findMemberFromRoot(fullName: Name): Symbol = rootMirror.findMemberFromRoot(fullName)

  // alternate constructors ------------------------------------------

  override def settings = currentSettings

  /** Switch to turn on detailed type logs */
  var printTypings = settings.Ytyperdebug.value

  def this(reporter: Reporter) =
    this(new Settings(err => reporter.error(null, err)), reporter)

  def this(settings: Settings) =
    this(settings, new ConsoleReporter(settings))

  def picklerPhase: Phase = if (currentRun.isDefined) currentRun.picklerPhase else NoPhase

  // platform specific elements

  protected class GlobalPlatform extends {
    val global: Global.this.type = Global.this
    val settings: Settings = Global.this.settings
  } with JavaPlatform

  type ThisPlatform = JavaPlatform { val global: Global.this.type }
  lazy val platform: ThisPlatform  = new GlobalPlatform

  type PlatformClassPath = ClassPath[AbstractFile]
  type OptClassPath = Option[PlatformClassPath]

  def classPath: PlatformClassPath = platform.classPath

  // sub-components --------------------------------------------------

  /** Generate ASTs */
  type TreeGen = scala.tools.nsc.ast.TreeGen

  /** Tree generation, usually based on existing symbols. */
  override object gen extends {
    val global: Global.this.type = Global.this
  } with TreeGen {
    def mkAttributedCast(tree: Tree, pt: Type): Tree =
      typer.typed(mkCast(tree, pt))
  }

  /** A spare instance of TreeBuilder left for backwards compatibility. */
  lazy val treeBuilder: TreeBuilder { val global: Global.this.type } = new syntaxAnalyzer.ParserTreeBuilder

  /** Fold constants */
  object constfold extends {
    val global: Global.this.type = Global.this
  } with ConstantFolder

  /** ICode generator */
  object icodes extends {
    val global: Global.this.type = Global.this
  } with ICodes

  /** Scala primitives, used in genicode */
  object scalaPrimitives extends {
    val global: Global.this.type = Global.this
  } with ScalaPrimitives

  /** Computing pairs of overriding/overridden symbols */
  object overridingPairs extends {
    val global: Global.this.type = Global.this
  } with OverridingPairs

  // Optimizer components

  /** ICode analysis for optimization */
  object analysis extends {
    val global: Global.this.type = Global.this
  } with TypeFlowAnalysis

  /** Copy propagation for optimization */
  object copyPropagation extends {
    val global: Global.this.type = Global.this
  } with CopyPropagation

  // Components for collecting and generating output

  /** Some statistics (normally disabled) set with -Ystatistics */
  object statistics extends {
    val global: Global.this.type = Global.this
  } with StatisticsInfo

  /** Print tree in detailed form */
  object nodePrinters extends {
    val global: Global.this.type = Global.this
  } with NodePrinters {
    var lastPrintedPhase: Phase = NoPhase
    var lastPrintedSource: String = ""
    infolevel = InfoLevel.Verbose

    def showUnit(unit: CompilationUnit) {
      print(" // " + unit.source)
      if (unit.body == null) println(": tree is null")
      else {
        val source = util.stringFromWriter(w => newTreePrinter(w) print unit.body)

        // treePrinter show unit.body
        if (lastPrintedSource == source)
          println(": tree is unchanged since " + lastPrintedPhase)
        else {
          lastPrintedPhase = phase.prev // since we're running inside "exitingPhase"
          lastPrintedSource = source
          println("")
          println(source)
          println("")
        }
      }
    }
  }

  def withInfoLevel[T](infolevel: nodePrinters.InfoLevel.Value)(op: => T) = {
    val saved = nodePrinters.infolevel
    try {
      nodePrinters.infolevel = infolevel
      op
    } finally {
      nodePrinters.infolevel = saved
    }
  }

  /** Representing ASTs as graphs */
  object treeBrowsers extends {
    val global: Global.this.type = Global.this
  } with TreeBrowsers

  val nodeToString = nodePrinters.nodeToString
  val treeBrowser = treeBrowsers.create()

  // ------------ Hooks for interactive mode-------------------------

  /** Called every time an AST node is successfully typechecked in typerPhase.
   */
  def signalDone(context: analyzer.Context, old: Tree, result: Tree) {}

  /** Called from parser, which signals hereby that a method definition has been parsed. */
  def signalParseProgress(pos: Position) {}

  /** Register new context; called for every created context
   */
  def registerContext(c: analyzer.Context) {
    lastSeenContext = c
  }

  /** Register top level class (called on entering the class)
   */
  def registerTopLevelSym(sym: Symbol) {}

// ------------------ Reporting -------------------------------------

  // not deprecated yet, but a method called "error" imported into
  // nearly every trait really must go.  For now using globalError.
  def error(msg: String) = globalError(msg)

  override def inform(msg: String)      = inform(NoPosition, msg)
  override def globalError(msg: String) = globalError(NoPosition, msg)
  override def warning(msg: String)     = warning(NoPosition, msg)

  def globalError(pos: Position, msg: String) = reporter.error(pos, msg)
  def warning(pos: Position, msg: String)     = if (settings.fatalWarnings) globalError(pos, msg) else reporter.warning(pos, msg)
  def inform(pos: Position, msg: String)      = reporter.echo(pos, msg)

  // Getting in front of Predef's asserts to supplement with more info.
  // This has the happy side effect of masking the one argument forms
  // of assert and require (but for now I've reproduced them here,
  // because there are a million to fix.)
  @inline final def assert(assertion: Boolean, message: => Any) {
    // calling Predef.assert would send a freshly allocated closure wrapping the one received as argument.
    if (!assertion)
      throw new java.lang.AssertionError("assertion failed: "+ supplementErrorMessage("" + message))
  }
  @inline final def assert(assertion: Boolean) {
    assert(assertion, "")
  }
  @inline final def require(requirement: Boolean, message: => Any) {
    // calling Predef.require would send a freshly allocated closure wrapping the one received as argument.
    if (!requirement)
      throw new IllegalArgumentException("requirement failed: "+ supplementErrorMessage("" + message))
  }
  @inline final def require(requirement: Boolean) {
    require(requirement, "")
  }

  // Needs to call error to make sure the compile fails.
  override def abort(msg: String): Nothing = {
    error(msg)
    super.abort(msg)
  }

  @inline final def ifDebug(body: => Unit) {
    if (settings.debug)
      body
  }

  override protected def isDeveloper = settings.developer || super.isDeveloper

  /** This is for WARNINGS which should reach the ears of scala developers
   *  whenever they occur, but are not useful for normal users. They should
   *  be precise, explanatory, and infrequent. Please don't use this as a
   *  logging mechanism. !!! is prefixed to all messages issued via this route
   *  to make them visually distinct.
   */
<<<<<<< HEAD
  @inline final override def devWarning(msg: => String): Unit = devWarning(NoPosition, msg)
  @inline final def devWarning(pos: Position, msg: => String) {
    def pos_s = if (pos eq NoPosition) "" else s" [@ $pos]"
    if (settings.developer || settings.debug)
      warning(pos, "!!! " + msg)
=======
  @inline final override def devWarning(msg: => String) {
    if (isDeveloper)
      warning("!!! " + msg)
>>>>>>> 1df7b32a
    else
      log(s"!!!$pos_s $msg") // such warnings always at least logged
  }

  def informComplete(msg: String): Unit    = reporter.withoutTruncating(inform(msg))

  def logError(msg: String, t: Throwable): Unit = ()

  override def shouldLogAtThisPhase = settings.log.isSetByUser && (
    (settings.log containsPhase globalPhase) || (settings.log containsPhase phase)
  )
  // Over 200 closure objects are eliminated by inlining this.
  @inline final def log(msg: => AnyRef) {
    if (shouldLogAtThisPhase)
      inform("[log %s%s] %s".format(globalPhase, atPhaseStackMessage, msg))
  }

  @inline final override def debuglog(msg: => String) {
    if (settings.debug)
      log(msg)
  }

  @deprecated("Renamed to reportThrowable", "2.10.1")
  def logThrowable(t: Throwable): Unit = reportThrowable(t)
  def reportThrowable(t: Throwable): Unit = globalError(throwableAsString(t))
  override def throwableAsString(t: Throwable) = util.stackTraceString(t)

// ------------ File interface -----------------------------------------

  private val reader: SourceReader = {
    val defaultEncoding = Properties.sourceEncoding

    def loadCharset(name: String) =
      try Some(Charset.forName(name))
      catch {
        case _: IllegalCharsetNameException =>
          globalError("illegal charset name '" + name + "'")
          None
        case _: UnsupportedCharsetException =>
          globalError("unsupported charset '" + name + "'")
          None
      }

    val charset = ( if (settings.encoding.isSetByUser) Some(settings.encoding.value) else None ) flatMap loadCharset getOrElse {
      settings.encoding.value = defaultEncoding // A mandatory charset
      Charset.forName(defaultEncoding)
    }

    def loadReader(name: String): Option[SourceReader] = {
      def ccon = Class.forName(name).getConstructor(classOf[CharsetDecoder], classOf[Reporter])

      try Some(ccon.newInstance(charset.newDecoder(), reporter).asInstanceOf[SourceReader])
      catch { case ex: Throwable =>
        globalError("exception while trying to instantiate source reader '" + name + "'")
        None
      }
    }

    ( if (settings.sourceReader.isSetByUser) Some(settings.sourceReader.value) else None ) flatMap loadReader getOrElse {
      new SourceReader(charset.newDecoder(), reporter)
    }
  }

  if (settings.verbose || settings.Ylogcp) {
    // Uses the "do not truncate" inform
    informComplete("[search path for source files: " + classPath.sourcepaths.mkString(",") + "]")
    informComplete("[search path for class files: " + classPath.asClasspathString + "]")
  }

  // The current division between scala.reflect.* and scala.tools.nsc.* is pretty
  // clunky.  It is often difficult to have a setting influence something without having
  // to create it on that side.  For this one my strategy is a constant def at the file
  // where I need it, and then an override in Global with the setting.
  override protected val etaExpandKeepsStar = settings.etaExpandKeepsStar.value
  // Here comes another one...
  override protected val enableTypeVarExperimentals = settings.Xexperimental.value

  def getSourceFile(f: AbstractFile): BatchSourceFile =
    if (settings.script.isSetByUser) ScriptSourceFile(f, reader read f)
    else new BatchSourceFile(f, reader read f)

  def getSourceFile(name: String): SourceFile = {
    val f = AbstractFile.getFile(name)
    if (f eq null) throw new FileNotFoundException(
      "source file '" + name + "' could not be found")
    getSourceFile(f)
  }

  lazy val loaders = new {
    val global: Global.this.type = Global.this
    val platform: Global.this.platform.type = Global.this.platform
  } with GlobalSymbolLoaders

  /** Returns the mirror that loaded given symbol */
  def mirrorThatLoaded(sym: Symbol): Mirror = rootMirror

// ------------ Phases -------------------------------------------}

  var globalPhase: Phase = NoPhase

  val MaxPhases = 64

  val phaseWithId: Array[Phase] = Array.fill(MaxPhases)(NoPhase)

  abstract class GlobalPhase(prev: Phase) extends Phase(prev) {
    phaseWithId(id) = this

    def run() {
      echoPhaseSummary(this)
      currentRun.units foreach applyPhase
    }

    def apply(unit: CompilationUnit): Unit

    private val isErased = prev.name == "erasure" || prev.erasedTypes
    override def erasedTypes: Boolean = isErased
    private val isFlat = prev.name == "flatten" || prev.flatClasses
    override def flatClasses: Boolean = isFlat
    private val isSpecialized = prev.name == "specialize" || prev.specialized
    override def specialized: Boolean = isSpecialized
    private val isRefChecked = prev.name == "refchecks" || prev.refChecked
    override def refChecked: Boolean = isRefChecked

    /** Is current phase cancelled on this unit? */
    def cancelled(unit: CompilationUnit) = {
      // run the typer only if in `createJavadoc` mode
      val maxJavaPhase = if (createJavadoc) currentRun.typerPhase.id else currentRun.namerPhase.id
      reporter.cancelled || unit.isJava && this.id > maxJavaPhase
    }

    final def applyPhase(unit: CompilationUnit) {
      if ((unit ne null) && unit.exists)
        lastSeenSourceFile = unit.source

      if (settings.debug && (settings.verbose || currentRun.size < 5))
        inform("[running phase " + name + " on " + unit + "]")

      val unit0 = currentUnit
      try {
        currentRun.currentUnit = unit
        if (!cancelled(unit)) {
          currentRun.informUnitStarting(this, unit)
          apply(unit)
        }
        currentRun.advanceUnit()
      } finally {
        //assert(currentUnit == unit)
        currentRun.currentUnit = unit0
      }
    }
  }

  // phaseName = "parser"
  lazy val syntaxAnalyzer = new {
    val global: Global.this.type = Global.this
    val runsAfter = List[String]()
    val runsRightAfter = None
  } with SyntaxAnalyzer

  import syntaxAnalyzer.{ UnitScanner, UnitParser }

  // !!! I think we're overdue for all these phase objects being lazy vals.
  // There's no way for a Global subclass to provide a custom typer
  // despite the existence of a "def newTyper(context: Context): Typer"
  // which is clearly designed for that, because it's defined in
  // Analyzer and Global's "object analyzer" allows no override. For now
  // I only changed analyzer.
  //
  // factory for phases: namer, packageobjects, typer
  lazy val analyzer = new {
    val global: Global.this.type = Global.this
  } with Analyzer

  // phaseName = "patmat"
  object patmat extends {
    val global: Global.this.type = Global.this
    val runsAfter = List("typer")
    // patmat doesn't need to be right after typer, as long as we run before supperaccesors
    // (sbt does need to run right after typer, so don't conflict)
    val runsRightAfter = None
  } with PatternMatching

  // phaseName = "superaccessors"
  object superAccessors extends {
    val global: Global.this.type = Global.this
    val runsAfter = List("patmat")
    val runsRightAfter = None
  } with SuperAccessors

  // phaseName = "extmethods"
  object extensionMethods extends {
    val global: Global.this.type = Global.this
    val runsAfter = List("superaccessors")
    val runsRightAfter = None
  } with ExtensionMethods

  // phaseName = "pickler"
  object pickler extends {
    val global: Global.this.type = Global.this
    val runsAfter = List("extmethods")
    val runsRightAfter = None
  } with Pickler

  // phaseName = "refchecks"
  override object refChecks extends {
    val global: Global.this.type = Global.this
    val runsAfter = List("pickler")
    val runsRightAfter = None
  } with RefChecks

  // phaseName = "uncurry"
  override object uncurry extends {
    val global: Global.this.type = Global.this
    val runsAfter = List("refchecks")
    val runsRightAfter = None
  } with UnCurry

  // phaseName = "tailcalls"
  object tailCalls extends {
    val global: Global.this.type = Global.this
    val runsAfter = List("uncurry")
    val runsRightAfter = None
  } with TailCalls

  // phaseName = "explicitouter"
  object explicitOuter extends {
    val global: Global.this.type = Global.this
    val runsAfter = List("tailcalls")
    val runsRightAfter = None
  } with ExplicitOuter

  // phaseName = "specialize"
  object specializeTypes extends {
    val global: Global.this.type = Global.this
    val runsAfter = List("")
    val runsRightAfter = Some("tailcalls")
  } with SpecializeTypes

  // phaseName = "erasure"
  override object erasure extends {
    val global: Global.this.type = Global.this
    val runsAfter = List("explicitouter")
    val runsRightAfter = Some("explicitouter")
  } with Erasure

  // phaseName = "posterasure"
  object postErasure extends {
    val global: Global.this.type = Global.this
    val runsAfter = List("erasure")
    val runsRightAfter = Some("erasure")
  } with PostErasure

  // phaseName = "lazyvals"
  object lazyVals extends {
    val global: Global.this.type = Global.this
    val runsAfter = List("erasure")
    val runsRightAfter = None
  } with LazyVals

  // phaseName = "lambdalift"
  object lambdaLift extends {
    val global: Global.this.type = Global.this
    val runsAfter = List("lazyvals")
    val runsRightAfter = None
  } with LambdaLift

  // phaseName = "constructors"
  object constructors extends {
    val global: Global.this.type = Global.this
    val runsAfter = List("lambdalift")
    val runsRightAfter = None
  } with Constructors

  // phaseName = "flatten"
  object flatten extends {
    val global: Global.this.type = Global.this
    val runsAfter = List("constructors")
    val runsRightAfter = None
  } with Flatten

  // phaseName = "mixin"
  object mixer extends {
    val global: Global.this.type = Global.this
    val runsAfter = List("flatten", "constructors")
    val runsRightAfter = None
  } with Mixin

  // phaseName = "cleanup"
  object cleanup extends {
    val global: Global.this.type = Global.this
    val runsAfter = List("mixin")
    val runsRightAfter = None
  } with CleanUp

  // phaseName = "icode"
  object genicode extends {
    val global: Global.this.type = Global.this
    val runsAfter = List("cleanup")
    val runsRightAfter = None
  } with GenICode

  // phaseName = "inliner"
  object inliner extends {
    val global: Global.this.type = Global.this
    val runsAfter = List("icode")
    val runsRightAfter = None
  } with Inliners

  // phaseName = "inlinehandlers"
  object inlineExceptionHandlers extends {
    val global: Global.this.type = Global.this
    val runsAfter = List("inliner")
    val runsRightAfter = None
  } with InlineExceptionHandlers

  // phaseName = "closelim"
  object closureElimination extends {
    val global: Global.this.type = Global.this
    val runsAfter = List("inlinehandlers")
    val runsRightAfter = None
  } with ClosureElimination

  // phaseName = "constopt"
  object constantOptimization extends {
    val global: Global.this.type = Global.this
    val runsAfter = List("closelim")
    val runsRightAfter = None
  } with ConstantOptimization

  // phaseName = "dce"
  object deadCode extends {
    val global: Global.this.type = Global.this
    val runsAfter = List("closelim")
    val runsRightAfter = None
  } with DeadCodeElimination

  // phaseName = "jvm", ASM-based version
  object genASM extends {
    val global: Global.this.type = Global.this
    val runsAfter = List("dce")
    val runsRightAfter = None
  } with GenASM

  // phaseName = "bcode"
  object genBCode extends {
    val global: Global.this.type = Global.this
    val runsAfter = List("dce")
    val runsRightAfter = None
  } with GenBCode

  // phaseName = "terminal"
  object terminal extends {
    val global: Global.this.type = Global.this
    val phaseName = "terminal"
    val runsAfter = List("jvm")
    val runsRightAfter = None
  } with SubComponent {
    private var cache: Option[GlobalPhase] = None
    def reset(): Unit = cache = None

    def newPhase(prev: Phase): GlobalPhase =
      cache getOrElse returning(new TerminalPhase(prev))(x => cache = Some(x))

    class TerminalPhase(prev: Phase) extends GlobalPhase(prev) {
      def name = "terminal"
      def apply(unit: CompilationUnit) {}
    }
  }

  /** The checkers are for validating the compiler data structures
   *  at phase boundaries.
   */

  /** Tree checker */
  object treeChecker extends {
    val global: Global.this.type = Global.this
  } with TreeCheckers

  /** Icode verification */
  object icodeCheckers extends {
    val global: Global.this.type = Global.this
  } with ICodeCheckers

  object icodeChecker extends icodeCheckers.ICodeChecker()

  object typer extends analyzer.Typer(
    analyzer.NoContext.make(EmptyTree, RootClass, newScope)
  )

  /** Add the internal compiler phases to the phases set.
   *  This implementation creates a description map at the same time.
   */
  protected def computeInternalPhases() {
    // Note: this fits -Xshow-phases into 80 column width, which it is
    // desirable to preserve.
    val phs = List(
      syntaxAnalyzer          -> "parse source into ASTs, perform simple desugaring",
      analyzer.namerFactory   -> "resolve names, attach symbols to named trees",
      analyzer.packageObjects -> "load package objects",
      analyzer.typerFactory   -> "the meat and potatoes: type the trees",
      patmat                  -> "translate match expressions",
      superAccessors          -> "add super accessors in traits and nested classes",
      extensionMethods        -> "add extension methods for inline classes",
      pickler                 -> "serialize symbol tables",
      refChecks               -> "reference/override checking, translate nested objects",
      uncurry                 -> "uncurry, translate function values to anonymous classes",
      tailCalls               -> "replace tail calls by jumps",
      specializeTypes         -> "@specialized-driven class and method specialization",
      explicitOuter           -> "this refs to outer pointers, translate patterns",
      erasure                 -> "erase types, add interfaces for traits",
      postErasure             -> "clean up erased inline classes",
      lazyVals                -> "allocate bitmaps, translate lazy vals into lazified defs",
      lambdaLift              -> "move nested functions to top level",
      constructors            -> "move field definitions into constructors",
      mixer                   -> "mixin composition",
      cleanup                 -> "platform-specific cleanups, generate reflective calls",
      genicode                -> "generate portable intermediate code",
      inliner                 -> "optimization: do inlining",
      inlineExceptionHandlers -> "optimization: inline exception handlers",
      closureElimination      -> "optimization: eliminate uncalled closures",
      constantOptimization    -> "optimization: optimize null and other constants",
      deadCode                -> "optimization: eliminate dead code",
      terminal                -> "The last phase in the compiler chain"
    )

    phs foreach (addToPhasesSet _).tupled
  }
  // This is slightly inelegant but it avoids adding a new member to SubComponent,
  // and attractive -Xshow-phases output is unlikely if the descs span 20 files anyway.
  private val otherPhaseDescriptions = Map(
    "flatten"  -> "eliminate inner classes",
    "jvm"      -> "generate JVM bytecode"
  ) withDefaultValue ""

  protected def computePlatformPhases() = platform.platformPhases foreach { sub =>
    addToPhasesSet(sub, otherPhaseDescriptions(sub.phaseName))
  }

  // sequences the phase assembly
  protected def computePhaseDescriptors: List[SubComponent] = {
    computeInternalPhases()       // Global.scala
    computePlatformPhases()       // backend/Platform.scala
    computePluginPhases()         // plugins/Plugins.scala
    buildCompilerFromPhasesSet()  // PhaseAssembly.scala
  }

  /* The phase descriptor list */
  lazy val phaseDescriptors: List[SubComponent] = computePhaseDescriptors

  /* The set of phase objects that is the basis for the compiler phase chain */
  protected lazy val phasesSet     = new mutable.HashSet[SubComponent]
  protected lazy val phasesDescMap = new mutable.HashMap[SubComponent, String] withDefaultValue ""

  protected def addToPhasesSet(sub: SubComponent, descr: String) {
    phasesSet += sub
    phasesDescMap(sub) = descr
  }

  /** The names of the phases. */
  lazy val phaseNames = {
    new Run // force some initialization
    phaseDescriptors map (_.phaseName)
  }

  /** A description of the phases that will run */
  def phaseDescriptions: String = {
    val Limit   = 16    // phase names should not be absurdly long
    val MaxCol  = 80    // because some of us edit on green screens
    val maxName = (0 /: phaseNames)(_ max _.length)
    val width   = maxName min Limit
    val maxDesc = MaxCol - (width + 6)  // descriptions not novels
    val fmt     = if (settings.verbose) s"%${maxName}s  %2s  %s%n"
                  else s"%${width}.${width}s  %2s  %.${maxDesc}s%n"

    val line1 = fmt.format("phase name", "id", "description")
    val line2 = fmt.format("----------", "--", "-----------")

    // built-in string precision merely truncates
    import java.util.{ Formattable, FormattableFlags, Formatter }
    def fmtable(s: String) = new Formattable {
      override def formatTo(formatter: Formatter, flags: Int, width: Int, precision: Int) {
        val p = elliptically(s, precision)
        val w = if (width > 0 && p.length < width) {
          import FormattableFlags.LEFT_JUSTIFY
          val leftly = (flags & LEFT_JUSTIFY) == LEFT_JUSTIFY
          val sb = new StringBuilder
          def pad() = 1 to width - p.length foreach (_ => sb.append(' '))
          if (!leftly) pad()
          sb.append(p)
          if (leftly) pad()
          sb.toString
        } else p
        formatter.out.append(w)
      }
    }
    def elliptically(s: String, max: Int) =
      if (max < 0 || s.length <= max) s
      else if (max < 4) s.take(max)
      else s.take(max - 3) + "..."
    val descs = phaseDescriptors.zipWithIndex map {
      case (ph, idx) => fmt.format(fmtable(ph.phaseName), idx + 1, fmtable(phasesDescMap(ph)))
    }
    line1 :: line2 :: descs mkString
  }
  /** Summary of the per-phase values of nextFlags and newFlags, shown
   *  with -Xshow-phases if -Ydebug also given.
   */
  def phaseFlagDescriptions: String = {
    val width = phaseNames map (_.length) max
    val fmt   = "%" + width + "s  %2s  %s\n"

    val line1 = fmt.format("phase name", "id", "new flags")
    val line2 = fmt.format("----------", "--", "---------")
    val descs = phaseDescriptors.zipWithIndex map {
      case (ph, idx) =>
        def fstr1 = if (ph.phaseNewFlags == 0L) "" else "[START] " + Flags.flagsToString(ph.phaseNewFlags)
        def fstr2 = if (ph.phaseNextFlags == 0L) "" else "[END] " + Flags.flagsToString(ph.phaseNextFlags)
        val fstr = (
          if (ph.ownPhase.id == 1) Flags.flagsToString(Flags.InitialFlags)
          else if (ph.phaseNewFlags != 0L && ph.phaseNextFlags != 0L) fstr1 + " " + fstr2
          else fstr1 + fstr2
        )
        fmt.format(ph.phaseName, idx + 1, fstr)
    }
    line1 :: line2 :: descs mkString
  }

  /** Returns List of (phase, value) pairs, including only those
   *  where the value compares unequal to the previous phase's value.
   */
  def afterEachPhase[T](op: => T): List[(Phase, T)] = { // used in tests
    phaseDescriptors.map(_.ownPhase).filterNot(_ eq NoPhase).foldLeft(List[(Phase, T)]()) { (res, ph) =>
      val value = exitingPhase(ph)(op)
      if (res.nonEmpty && res.head._2 == value) res
      else ((ph, value)) :: res
    } reverse
  }

  // ------------ Invalidations ---------------------------------

  /** Is given package class a system package class that cannot be invalidated?
   */
  private def isSystemPackageClass(pkg: Symbol) =
    pkg == RootClass ||
    pkg == definitions.ScalaPackageClass || {
      val pkgname = pkg.fullName
      (pkgname startsWith "scala.") && !(pkgname startsWith "scala.tools")
    }

  /** Invalidates packages that contain classes defined in a classpath entry, and
   *  rescans that entry.
   *  @param paths  Fully qualified names that refer to directories or jar files that are
   *                a entries on the classpath.
   *  First, causes the classpath entry referred to by `path` to be rescanned, so that
   *  any new files or deleted files or changes in subpackages are picked up.
   *  Second, invalidates any packages for which one of the following considitions is met:

   *   - the classpath entry contained during the last compilation run classfiles
   *     that represent a member in the package
   *   - the classpath entry now contains classfiles
   *     that represent a member in the package
   *   - the set of subpackages has changed.
   *
   *  The invalidated packages are reset in their entirety; all member classes and member packages
   *  are re-accessed using the new classpath.
   *  Not invalidated are system packages that the compiler needs to access as parts
   *  of standard definitions. The criterion what is a system package is currently:
   *  any package rooted in "scala", with the exception of packages rooted in "scala.tools".
   *  This can be refined later.
   *  @return A pair consisting of
   *    - a list of invalidated packages
   *    - a list of of packages that should have been invalidated but were not because
   *      they are system packages.
   */
  def invalidateClassPathEntries(paths: String*): (List[ClassSymbol], List[ClassSymbol]) = {
    val invalidated, failed = new mutable.ListBuffer[ClassSymbol]
    classPath match {
      case cp: MergedClassPath[_] =>
        def assoc(path: String): List[(PlatformClassPath, PlatformClassPath)] = {
          val dir = AbstractFile getDirectory path
          val canonical = dir.canonicalPath
          def matchesCanonical(e: ClassPath[_]) = e.origin match {
            case Some(opath) =>
              (AbstractFile getDirectory opath).canonicalPath == canonical
            case None =>
              false
          }
          cp.entries find matchesCanonical match {
            case Some(oldEntry) =>
              List(oldEntry -> cp.context.newClassPath(dir))
            case None =>
              println(s"canonical = $canonical, origins = ${cp.entries map (_.origin)}")
              error(s"cannot invalidate: no entry named $path in classpath $classPath")
              List()
          }
        }
        val subst = Map(paths flatMap assoc: _*)
        if (subst.nonEmpty) {
          platform updateClassPath subst
          informProgress(s"classpath updated on entries [${subst.keys mkString ","}]")
          def mkClassPath(elems: Iterable[PlatformClassPath]): PlatformClassPath =
            if (elems.size == 1) elems.head
            else new MergedClassPath(elems, classPath.context)
          val oldEntries = mkClassPath(subst.keys)
          val newEntries = mkClassPath(subst.values)
          reSync(RootClass, Some(classPath), Some(oldEntries), Some(newEntries), invalidated, failed)
        }
    }
    def show(msg: String, syms: scala.collection.Traversable[Symbol]) =
      if (syms.nonEmpty)
        informProgress(s"$msg: ${syms map (_.fullName) mkString ","}")
    show("invalidated packages", invalidated)
    show("could not invalidate system packages", failed)
    (invalidated.toList, failed.toList)
  }

  /** Re-syncs symbol table with classpath
   *  @param root         The root symbol to be resynced (a package class)
   *  @param allEntries   Optionally, the corresponding package in the complete current classPath
   *  @param oldEntries   Optionally, the corresponding package in the old classPath entries
   *  @param newEntries   Optionally, the corresponding package in the new classPath entries
   *  @param invalidated  A listbuffer collecting the invalidated package classes
   *  @param failed       A listbuffer collecting system package classes which could not be invalidated
   * The resyncing strategy is determined by the absence or presence of classes and packages.
   * If either oldEntries or newEntries contains classes, root is invalidated, provided a corresponding package
   * exists in allEntries, or otherwise is removed.
   * Otherwise, the action is determined by the following matrix, with columns:
   *
   *      old new all sym   action
   *       +   +   +   +    recurse into all child packages of old ++ new
   *       +   -   +   +    invalidate root
   *       +   -   -   +    remove root from its scope
   *       -   +   +   +    invalidate root
   *       -   +   +   -    create and enter root
   *       -   -   *   *    no action
   *
   *  Here, old, new, all mean classpaths and sym means symboltable. + is presence of an
   *  entry in its column, - is absence, * is don't care.
   *
   *  Note that new <= all and old <= sym, so the matrix above covers all possibilities.
   */
  private def reSync(root: ClassSymbol,
             allEntries: OptClassPath, oldEntries: OptClassPath, newEntries: OptClassPath,
             invalidated: mutable.ListBuffer[ClassSymbol], failed: mutable.ListBuffer[ClassSymbol]) {
    ifDebug(informProgress(s"syncing $root, $oldEntries -> $newEntries"))

    val getName: ClassPath[AbstractFile] => String = (_.name)
    def hasClasses(cp: OptClassPath) = cp.isDefined && cp.get.classes.nonEmpty
    def invalidateOrRemove(root: ClassSymbol) = {
      allEntries match {
        case Some(cp) => root setInfo new loaders.PackageLoader(cp)
        case None => root.owner.info.decls unlink root.sourceModule
      }
      invalidated += root
    }
    def packageNames(cp: PlatformClassPath): Set[String] = cp.packages.toSet map getName
    def subPackage(cp: PlatformClassPath, name: String): OptClassPath =
      cp.packages find (cp1 => getName(cp1) == name)

    val classesFound = hasClasses(oldEntries) || hasClasses(newEntries)
    if (classesFound && !isSystemPackageClass(root)) {
      invalidateOrRemove(root)
    } else {
      if (classesFound) {
        if (root.isRoot) invalidateOrRemove(EmptyPackageClass)
        else failed += root
      }
      (oldEntries, newEntries) match {
        case (Some(oldcp) , Some(newcp)) =>
          for (pstr <- packageNames(oldcp) ++ packageNames(newcp)) {
            val pname = newTermName(pstr)
            val pkg = (root.info decl pname) orElse {
              // package was created by external agent, create symbol to track it
              assert(!subPackage(oldcp, pstr).isDefined)
              loaders.enterPackage(root, pstr, new loaders.PackageLoader(allEntries.get))
            }
            reSync(
                pkg.moduleClass.asInstanceOf[ClassSymbol],
                subPackage(allEntries.get, pstr), subPackage(oldcp, pstr), subPackage(newcp, pstr),
                invalidated, failed)
          }
        case (Some(oldcp), None) =>
          invalidateOrRemove(root)
        case (None, Some(newcp)) =>
          invalidateOrRemove(root)
        case (None, None) =>
      }
    }
  }

  /** Invalidate contents of setting -Yinvalidate */
  def doInvalidation() = settings.Yinvalidate.value match {
    case "" =>
    case entry => invalidateClassPathEntries(entry)
  }

  // ----------- Runs ---------------------------------------

  private var curRun: Run = null
  private var curRunId = 0

  /** A hook that lets subclasses of `Global` define whether a package or class should be kept loaded for the
   *  next compiler run. If the parameter `sym` is a class or object, and `clearOnNextRun(sym)` returns `true`,
   *  then the symbol is unloaded and reset to its state before the last compiler run. If the parameter `sym` is
   *  a package, and clearOnNextRun(sym)` returns `true`, the package is recursively searched for
   *  classes to drop.
   *
   *  Example: Let's say I want a compiler that drops all classes corresponding to the current project
   *  between runs. Then `keepForNextRun` of a toplevel class or object should return `true` if the
   *  class or object does not form part of the current project, `false` otherwise. For a package,
   *  clearOnNextRun should return `true` if no class in that package forms part of the current project,
   *  `false` otherwise.
   *
   *  @param    sym A class symbol, object symbol, package, or package class.
   */
  @deprecated("use invalidateClassPathEntries instead", "2.10.0")
  def clearOnNextRun(sym: Symbol) = false
    /* To try out clearOnNext run on the scala.tools.nsc project itself
     * replace `false` above with the following code

    settings.Xexperimental.value && { sym.isRoot || {
      sym.fullName match {
        case "scala" | "scala.tools" | "scala.tools.nsc" => true
        case _ => sym.owner.fullName.startsWith("scala.tools.nsc")
      }
    }}

     * Then, fsc -Xexperimental clears the nsc project between successive runs of `fsc`.
     */

  /** Remove the current run when not needed anymore. Used by the build
   *  manager to save on the memory foot print. The current run holds on
   *  to all compilation units, which in turn hold on to trees.
   */
  private [nsc] def dropRun() {
    curRun = null
  }

  object typeDeconstruct extends {
    val global: Global.this.type = Global.this
  } with typechecker.StructuredTypeStrings

  /** There are common error conditions where when the exception hits
   *  here, currentRun.currentUnit is null.  This robs us of the knowledge
   *  of what file was being compiled when it broke.  Since I really
   *  really want to know, this hack.
   */
  protected var lastSeenSourceFile: SourceFile = NoSourceFile

  /** Let's share a lot more about why we crash all over the place.
   *  People will be very grateful.
   */
  protected var lastSeenContext: analyzer.Context = null

  /** The currently active run
   */
  def currentRun: Run              = curRun
  def currentUnit: CompilationUnit = if (currentRun eq null) NoCompilationUnit else currentRun.currentUnit
  def currentSource: SourceFile    = if (currentUnit.exists) currentUnit.source else lastSeenSourceFile

  def isGlobalInitialized = (
       definitions.isDefinitionsInitialized
    && rootMirror.isMirrorInitialized
  )
  override def isPastTyper = (
       (curRun ne null)
    && isGlobalInitialized // defense against init order issues
    && (globalPhase.id > currentRun.typerPhase.id)
  )

  // TODO - trim these to the absolute minimum.
  @inline final def exitingErasure[T](op: => T): T        = exitingPhase(currentRun.erasurePhase)(op)
  @inline final def exitingPostErasure[T](op: => T): T    = exitingPhase(currentRun.posterasurePhase)(op)
  @inline final def exitingExplicitOuter[T](op: => T): T  = exitingPhase(currentRun.explicitouterPhase)(op)
  @inline final def exitingFlatten[T](op: => T): T        = exitingPhase(currentRun.flattenPhase)(op)
  @inline final def exitingMixin[T](op: => T): T          = exitingPhase(currentRun.mixinPhase)(op)
  @inline final def exitingPickler[T](op: => T): T        = exitingPhase(currentRun.picklerPhase)(op)
  @inline final def exitingRefchecks[T](op: => T): T      = exitingPhase(currentRun.refchecksPhase)(op)
  @inline final def exitingSpecialize[T](op: => T): T     = exitingPhase(currentRun.specializePhase)(op)
  @inline final def exitingTyper[T](op: => T): T          = exitingPhase(currentRun.typerPhase)(op)
  @inline final def exitingUncurry[T](op: => T): T        = exitingPhase(currentRun.uncurryPhase)(op)
  @inline final def enteringErasure[T](op: => T): T       = enteringPhase(currentRun.erasurePhase)(op)
  @inline final def enteringExplicitOuter[T](op: => T): T = enteringPhase(currentRun.explicitouterPhase)(op)
  @inline final def enteringFlatten[T](op: => T): T       = enteringPhase(currentRun.flattenPhase)(op)
  @inline final def enteringIcode[T](op: => T): T         = enteringPhase(currentRun.icodePhase)(op)
  @inline final def enteringMixin[T](op: => T): T         = enteringPhase(currentRun.mixinPhase)(op)
  @inline final def enteringPickler[T](op: => T): T       = enteringPhase(currentRun.picklerPhase)(op)
  @inline final def enteringRefchecks[T](op: => T): T     = enteringPhase(currentRun.refchecksPhase)(op)
  @inline final def enteringSpecialize[T](op: => T): T    = enteringPhase(currentRun.specializePhase)(op)
  @inline final def enteringTyper[T](op: => T): T         = enteringPhase(currentRun.typerPhase)(op)
  @inline final def enteringUncurry[T](op: => T): T       = enteringPhase(currentRun.uncurryPhase)(op)

  // Owners which aren't package classes.
  private def ownerChainString(sym: Symbol): String = (
    if (sym == null) ""
    else sym.ownerChain takeWhile (!_.isPackageClass) mkString " -> "
  )

  private def formatExplain(pairs: (String, Any)*): String = (
    pairs.toList collect { case (k, v) if v != null => "%20s: %s".format(k, v) } mkString "\n"
  )

  /** Don't want to introduce new errors trying to report errors,
   *  so swallow exceptions.
   */
  override def supplementErrorMessage(errorMessage: String): String = {
    if (currentRun.supplementedError) errorMessage
    else try {
      currentRun.supplementedError = true
      val tree      = analyzer.lastTreeToTyper
      val sym       = tree.symbol
      val tpe       = tree.tpe
      val site      = lastSeenContext.enclClassOrMethod.owner
      val pos_s     = if (tree.pos.isDefined) s"line ${tree.pos.line} of ${tree.pos.source.file}" else "<unknown>"
      val context_s = try {
        // Taking 3 before, 3 after the fingered line.
        val start = 0 max (tree.pos.line - 3)
        val xs = scala.reflect.io.File(tree.pos.source.file.file).lines drop start take 7
        val strs = xs.zipWithIndex map { case (line, idx) => f"${start + idx}%6d $line" }
        strs.mkString("== Source file context for tree position ==\n\n", "\n", "")
      }
      catch { case t: Exception => devWarning("" + t) ; "<Cannot read source file>" }

      val info1 = formatExplain(
        "while compiling"    -> currentSource.path,
        "during phase"       -> ( if (globalPhase eq phase) phase else "globalPhase=%s, enteringPhase=%s".format(globalPhase, phase) ),
        "library version"    -> scala.util.Properties.versionString,
        "compiler version"   -> Properties.versionString,
        "reconstructed args" -> settings.recreateArgs.mkString(" ")
      )
      val info2 = formatExplain(
        "last tree to typer" -> tree.summaryString,
        "tree position"      -> pos_s,
        "tree tpe"           -> tpe,
        "symbol"             -> Option(sym).fold("null")(_.debugLocationString),
        "symbol definition"  -> Option(sym).fold("null")(s => s.defString + s" (a ${s.shortSymbolClass})"),
        "symbol package"     -> sym.enclosingPackage.fullName,
        "symbol owners"      -> ownerChainString(sym),
        "call site"          -> (site.fullLocationString + " in " + site.enclosingPackage)
      )
      ("\n  " + errorMessage + "\n" + info1) :: info2 :: context_s :: Nil mkString "\n\n"
    }
    catch { case _: Exception | _: TypeError => errorMessage }
  }

  /** The id of the currently active run
   */
  override def currentRunId = curRunId

  def echoPhaseSummary(ph: Phase) = {
    /* Only output a summary message under debug if we aren't echoing each file. */
    if (settings.debug && !(settings.verbose || currentRun.size < 5))
      inform("[running phase " + ph.name + " on " + currentRun.size +  " compilation units]")
  }

  /** Collects for certain classes of warnings during this run. */
  class ConditionalWarning(what: String, option: Settings#BooleanSetting) {
    val warnings = mutable.LinkedHashMap[Position, String]()
    def warn(pos: Position, msg: String) =
      if (option) reporter.warning(pos, msg)
      else if (!(warnings contains pos)) warnings += ((pos, msg))
    def summarize() =
      if (warnings.nonEmpty && (option.isDefault || settings.fatalWarnings))
        warning("there were %d %s warning(s); re-run with %s for details".format(warnings.size, what, option.name))
  }

  def newCompilationUnit(code: String)                   = new CompilationUnit(newSourceFile(code))
  def newSourceFile(code: String)                        = new BatchSourceFile("<console>", code)
  def newUnitScanner(unit: CompilationUnit): UnitScanner = new UnitScanner(unit)
  def newUnitParser(unit: CompilationUnit): UnitParser   = new UnitParser(unit)
  def newUnitParser(code: String): UnitParser            = newUnitParser(newCompilationUnit(code))

  /** A Run is a single execution of the compiler on a sets of units
   */
  class Run extends RunContextApi {
    /** Have been running into too many init order issues with Run
     *  during erroneous conditions.  Moved all these vals up to the
     *  top of the file so at least they're not trivially null.
     */
    var isDefined = false
    /** The currently compiled unit; set from GlobalPhase */
    var currentUnit: CompilationUnit = NoCompilationUnit

    // This change broke sbt; I gave it the thrilling name of uncheckedWarnings0 so
    // as to recover uncheckedWarnings for its ever-fragile compiler interface.
    val deprecationWarnings0 = new ConditionalWarning("deprecation", settings.deprecation)
    val uncheckedWarnings0 = new ConditionalWarning("unchecked", settings.unchecked)
    val featureWarnings = new ConditionalWarning("feature", settings.feature)
    val inlinerWarnings = new ConditionalWarning("inliner", settings.YinlinerWarnings)
    val allConditionalWarnings = List(deprecationWarnings0, uncheckedWarnings0, featureWarnings, inlinerWarnings)

    def uncheckedWarnings: List[(Position, String)] = uncheckedWarnings0.warnings.toList // used in sbt
    def deprecationWarnings: List[(Position, String)] = deprecationWarnings0.warnings.toList // used in sbt

    var reportedFeature = Set[Symbol]()

    /** Has any macro expansion used a fallback during this run? */
    var seenMacroExpansionsFallingBack = false

    /** Have we already supplemented the error message of a compiler crash? */
    private[nsc] final var supplementedError = false

    private val unitbuf = new mutable.ListBuffer[CompilationUnit]
    val compiledFiles   = new mutable.HashSet[String]

    /** A map from compiled top-level symbols to their source files */
    val symSource = new mutable.HashMap[Symbol, AbstractFile]

    /** A map from compiled top-level symbols to their picklers */
    val symData = new mutable.HashMap[Symbol, PickleBuffer]

    private var phasec: Int       = 0   // phases completed
    private var unitc: Int        = 0   // units completed this phase
    private var _unitbufSize = 0

    def size = _unitbufSize
    override def toString = "scalac Run for:\n  " + compiledFiles.toList.sorted.mkString("\n  ")

    // Calculate where to stop based on settings -Ystop-before or -Ystop-after.
    // Slightly complicated logic due to wanting -Ystop-before:parser to fail rather
    // than mysteriously running to completion.
    private lazy val stopPhaseSetting = {
      val result = phaseDescriptors sliding 2 collectFirst {
        case xs if xs exists (settings.stopBefore contains _.phaseName) => if (settings.stopBefore contains xs.head.phaseName) xs.head else xs.last
        case xs if settings.stopAfter contains xs.head.phaseName        => xs.last
      }
      if (result exists (_.phaseName == "parser"))
        globalError("Cannot stop before parser phase.")

      result
    }
    // The phase to stop BEFORE running.
    protected def stopPhase(name: String) = stopPhaseSetting exists (_.phaseName == name)
    protected def skipPhase(name: String) = settings.skip contains name

    /** As definitions.init requires phase != NoPhase, and calling phaseDescriptors.head
     *  will force init, there is some jockeying herein regarding init order: instead of
     *  taking the head descriptor we create a parser phase directly.
     */
    private val firstPhase = {
      /** Initialization. */
      curRunId += 1
      curRun = this

      /* Set phase to a newly created syntaxAnalyzer and call definitions.init. */
      val parserPhase: Phase = syntaxAnalyzer.newPhase(NoPhase)
      phase = parserPhase
      definitions.init()

      // Flush the cache in the terminal phase: the chain could have been built
      // before without being used. (This happens in the interpreter.)
      terminal.reset()

      // Each subcomponent supplies a phase, which are chained together.
      //   If -Ystop:phase is given, neither that phase nor any beyond it is added.
      //   If -Yskip:phase is given, that phase will be skipped.
      val phaseLinks = {
        val phs = (
          phaseDescriptors.tail
            takeWhile (pd => !stopPhase(pd.phaseName))
            filterNot (pd =>  skipPhase(pd.phaseName))
        )
        // Ensure there is a terminal phase at the end, since -Ystop may have limited the phases.
        if (phs.isEmpty || (phs.last ne terminal)) phs :+ terminal
        else phs
      }
      // Link them together.
      phaseLinks.foldLeft(parserPhase)((chain, ph) => ph newPhase chain)
      parserPhase
    }

    /** Reset all classes contained in current project, as determined by
     *  the clearOnNextRun hook
     */
    @deprecated("use invalidateClassPathEntries instead", "2.10.0")
    def resetProjectClasses(root: Symbol): Unit = try {
      def unlink(sym: Symbol) =
        if (sym != NoSymbol) root.info.decls.unlink(sym)
      if (settings.verbose) inform("[reset] recursing in "+root)
      val toReload = mutable.Set[String]()
      for (sym <- root.info.decls) {
        if (sym.isInitialized && clearOnNextRun(sym))
          if (sym.isPackage) {
            resetProjectClasses(sym.moduleClass)
            openPackageModule(sym.moduleClass)
          } else {
            unlink(sym)
            unlink(root.info.decls.lookup(
              if (sym.isTerm) sym.name.toTypeName else sym.name.toTermName))
            toReload += sym.fullName
              // note: toReload could be set twice with the same name
              // but reinit must happen only once per name. That's why
              // the following classPath.findClass { ... } code cannot be moved here.
          }
      }
      for (fullname <- toReload)
        classPath.findClass(fullname) match {
          case Some(classRep) =>
            if (settings.verbose) inform("[reset] reinit "+fullname)
            loaders.initializeFromClassPath(root, classRep)
          case _ =>
        }
    } catch {
      case ex: Throwable =>
        // this handler should not be nessasary, but it seems that `fsc`
        // eats exceptions if they appear here. Need to find out the cause for
        // this and fix it.
        inform("[reset] exception happened: "+ex)
        ex.printStackTrace()
        throw ex
    }

    // --------------- Miscellania -------------------------------

    /** Progress tracking.  Measured in "progress units" which are 1 per
     *  compilation unit per phase completed.
     *
     *  @param    current   number of "progress units" completed
     *  @param    total     total number of "progress units" in run
     */
    def progress(current: Int, total: Int) {}

    /**
     * For subclasses to override. Called when `phase` is about to be run on `unit`.
     * Variables are passed explicitly to indicate that `globalPhase` and `currentUnit` have been set.
     */
    def informUnitStarting(phase: Phase, unit: CompilationUnit) { }

    /** take note that phase is completed
     *  (for progress reporting)
     */
    def advancePhase() {
      unitc = 0
      phasec += 1
      refreshProgress()
    }
    /** take note that a phase on a unit is completed
     *  (for progress reporting)
     */
    def advanceUnit() {
      unitc += 1
      refreshProgress()
    }

    def cancel() { reporter.cancelled = true }

    private def currentProgress   = (phasec * size) + unitc
    private def totalProgress     = (phaseDescriptors.size - 1) * size // -1: drops terminal phase
    private def refreshProgress() = if (size > 0) progress(currentProgress, totalProgress)

    // ----- finding phases --------------------------------------------

    def phaseNamed(name: String): Phase =
      findOrElse(firstPhase.iterator)(_.name == name)(NoPhase)

    /** All phases as of 3/2012 here for handiness; the ones in
     *  active use uncommented.
     */
    val parserPhase                  = phaseNamed("parser")
    val namerPhase                   = phaseNamed("namer")
    // val packageobjectsPhase          = phaseNamed("packageobjects")
    val typerPhase                   = phaseNamed("typer")
    // val inlineclassesPhase           = phaseNamed("inlineclasses")
    // val superaccessorsPhase          = phaseNamed("superaccessors")
    val picklerPhase                 = phaseNamed("pickler")
    val refchecksPhase               = phaseNamed("refchecks")
    // val selectiveanfPhase            = phaseNamed("selectiveanf")
    // val selectivecpsPhase            = phaseNamed("selectivecps")
    val uncurryPhase                 = phaseNamed("uncurry")
    // val tailcallsPhase               = phaseNamed("tailcalls")
    val specializePhase              = phaseNamed("specialize")
    val explicitouterPhase           = phaseNamed("explicitouter")
    val erasurePhase                 = phaseNamed("erasure")
    val posterasurePhase             = phaseNamed("posterasure")
    // val lazyvalsPhase                = phaseNamed("lazyvals")
    // val lambdaliftPhase              = phaseNamed("lambdalift")
    // val constructorsPhase            = phaseNamed("constructors")
    val flattenPhase                 = phaseNamed("flatten")
    val mixinPhase                   = phaseNamed("mixin")
    val cleanupPhase                 = phaseNamed("cleanup")
    val icodePhase                   = phaseNamed("icode")
    val inlinerPhase                 = phaseNamed("inliner")
    val inlineExceptionHandlersPhase = phaseNamed("inlinehandlers")
    val closelimPhase                = phaseNamed("closelim")
    val dcePhase                     = phaseNamed("dce")
    // val jvmPhase                     = phaseNamed("jvm")

    def runIsAt(ph: Phase)   = globalPhase.id == ph.id
    def runIsAtOptimiz       = {
      runIsAt(inlinerPhase)                 || // listing phases in full for robustness when -Ystop-after has been given.
      runIsAt(inlineExceptionHandlersPhase) ||
      runIsAt(closelimPhase)                ||
      runIsAt(dcePhase)
    }

    isDefined = true

    // ----------- Units and top-level classes and objects --------


    /** add unit to be compiled in this run */
    private def addUnit(unit: CompilationUnit) {
      unitbuf += unit
      _unitbufSize += 1 // counting as they're added so size is cheap
      compiledFiles += unit.source.file.path
    }
    private def checkDeprecatedSettings(unit: CompilationUnit) {
      // issue warnings for any usage of deprecated settings
      settings.userSetSettings filter (_.isDeprecated) foreach { s =>
        unit.deprecationWarning(NoPosition, s.name + " is deprecated: " + s.deprecationMessage.get)
      }
      if (settings.target.value.contains("jvm-1.5"))
        unit.deprecationWarning(NoPosition, settings.target.name + ":" + settings.target.value + " is deprecated: use target for Java 1.6 or above.")
    }

    /* An iterator returning all the units being compiled in this run */
    /* !!! Note: changing this to unitbuf.toList.iterator breaks a bunch
       of tests in tests/res.  This is bad, it means the resident compiler
       relies on an iterator of a mutable data structure reflecting changes
       made to the underlying structure (in whatever accidental way it is
       currently depending upon.)
     */
    def units: Iterator[CompilationUnit] = unitbuf.iterator

    def registerPickle(sym: Symbol): Unit = ()

    /** does this run compile given class, module, or case factory? */
    // NOTE: Early initialized members temporarily typechecked before the enclosing class, see typedPrimaryConstrBody!
    //       Here we work around that wrinkle by claiming that a top-level, early-initialized member is compiled in
    //       *every* run. This approximation works because this method is exclusively called with `this` == `currentRun`.
    def compiles(sym: Symbol): Boolean =
      if (sym == NoSymbol) false
      else if (symSource.isDefinedAt(sym)) true
      else if (sym.isTopLevel && sym.isEarlyInitialized) true
      else if (!sym.isTopLevel) compiles(sym.enclosingTopLevelClass)
      else if (sym.isModuleClass) compiles(sym.sourceModule)
      else false

    /** Is this run allowed to redefine the given symbol? Usually this is true
     *  if the run does not already compile `sym`, but for interactive mode
     *  we have a more liberal interpretation.
     */
    def canRedefine(sym: Symbol) = !compiles(sym)

    // --------------- Compilation methods ----------------------------

    protected def runCheckers() {
      val toCheck  = globalPhase.prev
      val canCheck = toCheck.checkable
      val fmt      = if (canCheck) "[Now checking: %s]" else "[Not checkable: %s]"

      inform(fmt format toCheck.name)

      if (canCheck) {
        phase = globalPhase
        if (globalPhase.id >= icodePhase.id) icodeChecker.checkICodes()
        else treeChecker.checkTrees()
      }
    }

    private def showMembers() = {
      // Allows for syntax like scalac -Xshow-class Random@erasure,typer
      def splitClassAndPhase(str: String, term: Boolean): Name = {
        def mkName(s: String) = if (term) newTermName(s) else newTypeName(s)
        (str indexOf '@') match {
          case -1   => mkName(str)
          case idx  =>
            val phasePart = str drop (idx + 1)
            settings.Yshow.tryToSetColon(phasePart split ',' toList)
            mkName(str take idx)
        }
      }
      if (settings.Xshowcls.isSetByUser)
        showDef(splitClassAndPhase(settings.Xshowcls.value, term = false), declsOnly = false, globalPhase)

      if (settings.Xshowobj.isSetByUser)
        showDef(splitClassAndPhase(settings.Xshowobj.value, term = true), declsOnly = false, globalPhase)
    }

    // Similarly, this will only be created under -Yshow-syms.
    object trackerFactory extends SymbolTrackers {
      val global: Global.this.type = Global.this
      lazy val trackers = currentRun.units.toList map (x => SymbolTracker(x))
      def snapshot() = {
        inform("\n[[symbol layout at end of " + phase + "]]")
        exitingPhase(phase) {
          trackers foreach { t =>
            t.snapshot()
            inform(t.show("Heading from " + phase.prev.name + " to " + phase.name))
          }
        }
      }
    }

    def reportCompileErrors() {
      if (!reporter.hasErrors && reporter.hasWarnings && settings.fatalWarnings)
        globalError("No warnings can be incurred under -Xfatal-warnings.")

      if (reporter.hasErrors) {
        for ((sym, file) <- symSource.iterator) {
          sym.reset(new loaders.SourcefileLoader(file))
          if (sym.isTerm)
            sym.moduleClass reset loaders.moduleClassLoader
        }
      }
      else {
        allConditionalWarnings foreach (_.summarize())

        if (seenMacroExpansionsFallingBack)
          warning("some macros could not be expanded and code fell back to overridden methods;"+
                  "\nrecompiling with generated classfiles on the classpath might help.")
        // todo: migrationWarnings
      }
    }

    /** Compile list of source files */
    def compileSources(sources: List[SourceFile]) {
      // there is a problem already, e.g. a plugin was passed a bad option
      if (reporter.hasErrors)
        return

      // nothing to compile, but we should still report use of deprecated options
      if (sources.isEmpty) {
        checkDeprecatedSettings(newCompilationUnit(""))
        reportCompileErrors()
        return
      }

      compileUnits(sources map (new CompilationUnit(_)), firstPhase)
    }

    def compileUnits(units: List[CompilationUnit], fromPhase: Phase): Unit =
      compileUnitsInternal(units, fromPhase)

    private def compileUnitsInternal(units: List[CompilationUnit], fromPhase: Phase) {
      doInvalidation()

      units foreach addUnit
      val startTime = currentTime

      reporter.reset()
      checkDeprecatedSettings(unitbuf.head)
      globalPhase = fromPhase

     while (globalPhase.hasNext && !reporter.hasErrors) {
        val startTime = currentTime
        phase = globalPhase
        globalPhase.run()

        // progress update
        informTime(globalPhase.description, startTime)
        val shouldWriteIcode = (
             (settings.writeICode.isSetByUser && (settings.writeICode containsPhase globalPhase))
          || (!settings.Xprint.doAllPhases && (settings.Xprint containsPhase globalPhase) && runIsAtOptimiz)
        )
        if (shouldWriteIcode) {
          // Write *.icode files when -Xprint-icode or -Xprint:<some-optimiz-phase> was given.
          writeICode()
        } else if ((settings.Xprint containsPhase globalPhase) || settings.printLate && runIsAt(cleanupPhase)) {
          // print trees
          if (settings.Xshowtrees || settings.XshowtreesCompact || settings.XshowtreesStringified) nodePrinters.printAll()
          else printAllUnits()
        }

        // print the symbols presently attached to AST nodes
        if (settings.Yshowsyms)
          trackerFactory.snapshot()

        // print members
        if (settings.Yshow containsPhase globalPhase)
          showMembers()

        // browse trees with swing tree viewer
        if (settings.browse containsPhase globalPhase)
          treeBrowser browse (phase.name, units)

        // move the pointer
        globalPhase = globalPhase.next

        // run tree/icode checkers
        if (settings.check containsPhase globalPhase.prev)
          runCheckers()

        // output collected statistics
        if (settings.Ystatistics)
          statistics.print(phase)

        advancePhase()
      }

      if (traceSymbolActivity)
        units map (_.body) foreach (traceSymbols recordSymbolsInTree _)

      // In case no phase was specified for -Xshow-class/object, show it now for sure.
      if (settings.Yshow.isDefault)
        showMembers()

      reportCompileErrors()
      symSource.keys foreach (x => resetPackageClass(x.owner))
      informTime("total", startTime)

      // Clear any sets or maps created via perRunCaches.
      perRunCaches.clearAll()

      // Reset project
      if (!stopPhase("namer")) {
        enteringPhase(namerPhase) {
          resetProjectClasses(RootClass)
        }
      }
    }

    /** Compile list of abstract files. */
    def compileFiles(files: List[AbstractFile]) {
      try compileSources(files map getSourceFile)
      catch { case ex: IOException => globalError(ex.getMessage()) }
    }

    /** Compile list of files given by their names */
    def compile(filenames: List[String]) {
      try {
        val sources: List[SourceFile] =
          if (settings.script.isSetByUser && filenames.size > 1) returning(Nil)(_ => globalError("can only compile one script at a time"))
          else filenames map getSourceFile

        compileSources(sources)
      }
      catch { case ex: IOException => globalError(ex.getMessage()) }
    }

    /** Compile abstract file until `globalPhase`, but at least
     *  to phase "namer".
     */
    def compileLate(file: AbstractFile) {
      if (!compiledFiles(file.path))
        compileLate(new CompilationUnit(getSourceFile(file)))
    }

    /** Compile abstract file until `globalPhase`, but at least to phase "namer".
     */
    def compileLate(unit: CompilationUnit) {
      addUnit(unit)

      if (firstPhase ne null) { // we might get here during initialization, is a source is newer than the binary
        val maxId = math.max(globalPhase.id, typerPhase.id)
        firstPhase.iterator takeWhile (_.id < maxId) foreach (ph =>
          enteringPhase(ph)(ph.asInstanceOf[GlobalPhase] applyPhase unit))
        refreshProgress()
      }
    }

    // TODO: provide a way to specify a pretty name for debugging purposes
    private def randomFileName() = (
      "compileLateSynthetic-" + randomUUID().toString.replace("-", "") + ".scala"
    )

    def compileLate(code: PackageDef) {
      // compatibility with SBT
      // on the one hand, we need to specify some jfile here, otherwise sbt crashes with an NPE (SI-6870)
      // on the other hand, we can't specify the obvious enclosingUnit, because then sbt somehow fails to run tests using type macros
      // okay, now let's specify a guaranteedly non-existent file in an existing directory (so that we don't run into permission problems)
      val syntheticFileName = randomFileName()
      val fakeJfile = new java.io.File(syntheticFileName)
      val virtualFile = new VirtualFile(syntheticFileName) { override def file = fakeJfile }
      val sourceFile = new BatchSourceFile(virtualFile, code.toString)
      val unit = new CompilationUnit(sourceFile)
      unit.body = code
      compileLate(unit)
    }

    /** Reset package class to state at typer (not sure what this
     *  is needed for?)
     */
    private def resetPackageClass(pclazz: Symbol) {
      enteringPhase(firstPhase) {
        pclazz.setInfo(enteringPhase(typerPhase)(pclazz.info))
      }
      if (!pclazz.isRoot) resetPackageClass(pclazz.owner)
    }
  } // class Run

  def printAllUnits() {
    print("[[syntax trees at end of %25s]]".format(phase))
    exitingPhase(phase)(currentRun.units foreach { unit =>
      nodePrinters showUnit unit
    })
  }

  /** We resolve the class/object ambiguity by passing a type/term name.
   */
  def showDef(fullName: Name, declsOnly: Boolean, ph: Phase) = {
    val boringOwners = Set[Symbol](definitions.AnyClass, definitions.AnyRefClass, definitions.ObjectClass)
    def phased[T](body: => T): T = exitingPhase(ph)(body)
    def boringMember(sym: Symbol) = boringOwners(sym.owner)
    def symString(sym: Symbol) = if (sym.isTerm) sym.defString else sym.toString

    def members(sym: Symbol) = phased(sym.info.members filterNot boringMember map symString)
    def decls(sym: Symbol)   = phased(sym.info.decls.toList map symString)
    def bases(sym: Symbol)   = phased(sym.info.baseClasses map (x => x.kindString + " " + x.fullName))

    // make the type/term selections walking from the root.
    val syms = findMemberFromRoot(fullName) match {
      // The name as given was not found, so we'll sift through every symbol in
      // the run looking for plausible matches.
      case NoSymbol => phased(currentRun.symSource.keys map (sym => findNamedMember(fullName, sym)) filterNot (_ == NoSymbol) toList)
      // The name as given matched, so show only that.
      case sym      => List(sym)
    }

    syms foreach { sym =>
      val name        = "\n<<-- %s %s after phase '%s' -->>".format(sym.kindString, sym.fullName, ph.name)
      val baseClasses = bases(sym).mkString("Base classes:\n  ", "\n  ", "")
      val contents =
        if (declsOnly) decls(sym).mkString("Declarations:\n  ", "\n  ", "")
        else members(sym).mkString("Members (excluding Any/AnyRef unless overridden):\n  ", "\n  ", "")

      inform(List(name, baseClasses, contents) mkString "\n\n")
    }
  }

  def getFile(source: AbstractFile, segments: Array[String], suffix: String): File = {
    val outDir = Path(
      settings.outputDirs.outputDirFor(source).path match {
        case ""   => "."
        case path => path
      }
    )
    val dir      = segments.init.foldLeft(outDir)(_ / _).createDirectory()
    new File(dir.path, segments.last + suffix)
  }

  /** Returns the file with the given suffix for the given class. Used for icode writing. */
  def getFile(clazz: Symbol, suffix: String): File = getFile(clazz.sourceFile, clazz.fullName split '.', suffix)

  private def writeICode() {
    val printer = new icodes.TextPrinter(null, icodes.linearizer)
    icodes.classes.values.foreach((cls) => {
      val suffix = if (cls.symbol.hasModuleFlag) "$.icode" else ".icode"
      val file = getFile(cls.symbol, suffix)
//      if (file.exists())
//        file = new File(file.getParentFile(), file.getName() + "1")
      try {
        val stream = new FileOutputStream(file)
        printer.setWriter(new PrintWriter(stream, true))
        printer.printClass(cls)
        informProgress("wrote " + file)
      } catch {
        case ex: IOException =>
          if (settings.debug) ex.printStackTrace()
        globalError("could not write file " + file)
      }
    })
  }
  def createJavadoc    = false
}

object Global {
  def apply(settings: Settings, reporter: Reporter): Global = new Global(settings, reporter)
}<|MERGE_RESOLUTION|>--- conflicted
+++ resolved
@@ -270,17 +270,11 @@
    *  logging mechanism. !!! is prefixed to all messages issued via this route
    *  to make them visually distinct.
    */
-<<<<<<< HEAD
   @inline final override def devWarning(msg: => String): Unit = devWarning(NoPosition, msg)
   @inline final def devWarning(pos: Position, msg: => String) {
     def pos_s = if (pos eq NoPosition) "" else s" [@ $pos]"
-    if (settings.developer || settings.debug)
+    if (isDeveloper)
       warning(pos, "!!! " + msg)
-=======
-  @inline final override def devWarning(msg: => String) {
-    if (isDeveloper)
-      warning("!!! " + msg)
->>>>>>> 1df7b32a
     else
       log(s"!!!$pos_s $msg") // such warnings always at least logged
   }
