/*
 * Copyright (c) 2014 Contributor. All rights reserved.
 */
package scala.tools.nsc.classpath

import java.io.File
import java.net.{URI, URL}
import java.nio.file.{FileSystems, Files, SimpleFileVisitor}
import java.util.function.IntFunction
import java.util
import java.util.Comparator

import scala.reflect.io.{AbstractFile, PlainFile, PlainNioFile}
import scala.tools.nsc.util.{ClassPath, ClassRepresentation}
import FileUtils._
import scala.collection.JavaConverters._

/**
 * A trait allowing to look for classpath entries in directories. It provides common logic for
 * classes handling class and source files.
 * It makes use of the fact that in the case of nested directories it's easy to find a file
 * when we have a name of a package.
 * It abstracts over the file representation to work with both JFile and AbstractFile.
 */
trait DirectoryLookup[FileEntryType <: ClassRepresentation] extends ClassPath {
  type F

  val dir: F

  protected def emptyFiles: Array[F] // avoids reifying ClassTag[F]
  protected def getSubDir(dirName: String): Option[F]
  protected def listChildren(dir: F, filter: Option[F => Boolean] = None): Array[F]
  protected def getName(f: F): String
  protected def toAbstractFile(f: F): AbstractFile
  protected def isPackage(f: F): Boolean

  protected def createFileEntry(file: AbstractFile): FileEntryType
  protected def isMatchingFile(f: F): Boolean

  private def getDirectory(forPackage: String): Option[F] = {
    if (forPackage == ClassPath.RootPackage) {
      Some(dir)
    } else {
      val packageDirName = FileUtils.dirPath(forPackage)
      getSubDir(packageDirName)
    }
  }

  private[nsc] def packages(inPackage: String): Seq[PackageEntry] = {
    val dirForPackage = getDirectory(inPackage)
    val nestedDirs: Array[F] = dirForPackage match {
      case None => emptyFiles
      case Some(directory) => listChildren(directory, Some(isPackage))
    }
    val prefix = PackageNameUtils.packagePrefix(inPackage)
    nestedDirs.map(f => PackageEntryImpl(prefix + getName(f)))
  }

  protected def files(inPackage: String): Seq[FileEntryType] = {
    val dirForPackage = getDirectory(inPackage)
    val files: Array[F] = dirForPackage match {
      case None => emptyFiles
      case Some(directory) => listChildren(directory, Some(isMatchingFile))
    }
    files.map(f => createFileEntry(toAbstractFile(f)))
  }

  private[nsc] def list(inPackage: String): ClassPathEntries = {
    val dirForPackage = getDirectory(inPackage)
    val files: Array[F] = dirForPackage match {
      case None => emptyFiles
      case Some(directory) => listChildren(directory)
    }
    val packagePrefix = PackageNameUtils.packagePrefix(inPackage)
    val packageBuf = collection.mutable.ArrayBuffer.empty[PackageEntry]
    val fileBuf = collection.mutable.ArrayBuffer.empty[FileEntryType]
    for (file <- files) {
      if (isPackage(file))
        packageBuf += PackageEntryImpl(packagePrefix + getName(file))
      else if (isMatchingFile(file))
        fileBuf += createFileEntry(toAbstractFile(file))
    }
    ClassPathEntries(packageBuf, fileBuf)
  }
}

trait JFileDirectoryLookup[FileEntryType <: ClassRepresentation] extends DirectoryLookup[FileEntryType] {
  type F = File

  protected def emptyFiles: Array[File] = Array.empty
  protected def getSubDir(packageDirName: String): Option[File] = {
    val packageDir = new File(dir, packageDirName)
    if (packageDir.exists && packageDir.isDirectory) Some(packageDir)
    else None
  }
  protected def listChildren(dir: File, filter: Option[File => Boolean]): Array[File] = {
    val listing = filter match {
      case Some(f) => dir.listFiles(mkFileFilter(f))
      case None => dir.listFiles()
    }

    // Sort by file name for stable order of directory .class entries in package scope.
    // This gives stable results ordering of base type sequences for unrelated classes
    // with the same base type depth.
    //
    // Notably, this will stably infer`Product with Serializable`
    // as the type of `case class C(); case class D(); List(C(), D()).head`, rather than the opposite order.
    // On Mac, the HFS performs this sorting transparently, but on Linux the order is unspecified.
    //
    // Note this behaviour can be enabled in javac with `javac -XDsortfiles`, but that's only
    // intended to improve determinism of the compiler for compiler hackers.
    util.Arrays.sort(listing, (o1: File, o2: File) => o1.getName.compareTo(o2.getName))
    listing
  }
  protected def getName(f: File): String = f.getName
  protected def toAbstractFile(f: File): AbstractFile = new PlainFile(new scala.reflect.io.File(f))
  protected def isPackage(f: File): Boolean = f.isPackage

  assert(dir != null, "Directory file in DirectoryFileLookup cannot be null")

  def asURLs: Seq[URL] = Seq(dir.toURI.toURL)
  def asClassPathStrings: Seq[String] = Seq(dir.getPath)
}

object JrtClassPath {
  import java.nio.file._, java.net.URI
  def apply(): Option[ClassPath] = {
    try {
      val fs = FileSystems.getFileSystem(URI.create("jrt:/"))
      Some(new JrtClassPath(fs))
    } catch {
      case _: ProviderNotFoundException | _: FileSystemNotFoundException =>
        None
    }
  }
}

/**
  * Implementation `ClassPath` based on the JDK 9 encapsulated runtime modules (JEP-220)
  *
  * https://bugs.openjdk.java.net/browse/JDK-8066492 is the most up to date reference
  * for the structure of the jrt:// filesystem.
  *
  * The implementation assumes that no classes exist in the empty package.
  */
final class JrtClassPath(fs: java.nio.file.FileSystem) extends ClassPath with NoSourcePaths {
  import java.nio.file.Path, java.nio.file._
  type F = Path
  private val dir: Path = fs.getPath("/packages")

  // e.g. "java.lang" -> Seq("/modules/java.base")
  private val packageToModuleBases: Map[String, Seq[Path]] = {
    val ps = Files.newDirectoryStream(dir).iterator().asScala
    def lookup(pack: Path): Seq[Path] = {
      Files.list(pack).iterator().asScala.map(l => if (Files.isSymbolicLink(l)) Files.readSymbolicLink(l) else l).toList
    }
    ps.map(p => (p.toString.stripPrefix("/packages/"), lookup(p))).toMap
  }

  override private[nsc] def packages(inPackage: String): Seq[PackageEntry] = {
    def matches(packageDottedName: String) =
      if (packageDottedName.contains("."))
        packageOf(packageDottedName) == inPackage
      else inPackage == ""
    packageToModuleBases.keysIterator.filter(matches).map(PackageEntryImpl(_)).toVector
  }
  private[nsc] def classes(inPackage: String): Seq[ClassFileEntry] = {
    if (inPackage == "") Nil
    else {
      packageToModuleBases.getOrElse(inPackage, Nil).flatMap(x =>
        Files.list(x.resolve(inPackage.replace('.', '/'))).iterator().asScala.filter(_.getFileName.toString.endsWith(".class"))).map(x =>
        ClassFileEntryImpl(new PlainNioFile(x))).toVector
    }
  }
<<<<<<< HEAD
  protected def getName(f: Path): String = f.getFileName.toString
  protected def toAbstractFile(f: Path): AbstractFile = new scala.reflect.io.PlainNioFile(f)
  protected def isPackage(f: Path): Boolean = Files.isDirectory(f) && maybeValidPackage(f.getFileName.toString)
=======

  override private[nsc] def list(inPackage: String): ClassPathEntries =
    if (inPackage == "") ClassPathEntries(packages(inPackage), Nil)
    else ClassPathEntries(packages(inPackage), classes(inPackage))
>>>>>>> d1d700e1

  def asURLs: Seq[URL] = Seq(dir.toUri.toURL)
  // We don't yet have a scheme to represent the JDK modules in our `-classpath`.
  // java models them as entries in the new "module path", we'll probably need to follow this.
  def asClassPathStrings: Seq[String] = Nil

  def findClassFile(className: String): Option[AbstractFile] = {
    if (!className.contains(".")) None
    else {
      val inPackage = packageOf(className)
      packageToModuleBases.getOrElse(inPackage, Nil).iterator.flatMap{x =>
        val file = x.resolve(className.replace('.', '/') + ".class")
        if (Files.exists(file)) new scala.reflect.io.PlainNioFile(file) :: Nil else Nil
      }.take(1).toList.headOption
    }
  }
  private def packageOf(dottedClassName: String): String =
    dottedClassName.substring(0, dottedClassName.lastIndexOf("."))
}

case class DirectoryClassPath(dir: File) extends JFileDirectoryLookup[ClassFileEntryImpl] with NoSourcePaths {
  override def findClass(className: String): Option[ClassRepresentation] = findClassFile(className) map ClassFileEntryImpl

  def findClassFile(className: String): Option[AbstractFile] = {
    val relativePath = FileUtils.dirPath(className)
    val classFile = new File(s"$dir/$relativePath.class")
    if (classFile.exists) {
      val wrappedClassFile = new scala.reflect.io.File(classFile)
      val abstractClassFile = new PlainFile(wrappedClassFile)
      Some(abstractClassFile)
    } else None
  }

  protected def createFileEntry(file: AbstractFile): ClassFileEntryImpl = ClassFileEntryImpl(file)
  protected def isMatchingFile(f: File): Boolean = f.isClass

  private[nsc] def classes(inPackage: String): Seq[ClassFileEntry] = files(inPackage)
}

case class DirectorySourcePath(dir: File) extends JFileDirectoryLookup[SourceFileEntryImpl] with NoClassPaths {
  def asSourcePathString: String = asClassPathString

  protected def createFileEntry(file: AbstractFile): SourceFileEntryImpl = SourceFileEntryImpl(file)
  protected def isMatchingFile(f: File): Boolean = endsScalaOrJava(f.getName)

  override def findClass(className: String): Option[ClassRepresentation] = findSourceFile(className) map SourceFileEntryImpl

  private def findSourceFile(className: String): Option[AbstractFile] = {
    val relativePath = FileUtils.dirPath(className)
    val sourceFile = Stream("scala", "java")
      .map(ext => new File(s"$dir/$relativePath.$ext"))
      .collectFirst { case file if file.exists() => file }

    sourceFile.map { file =>
      val wrappedSourceFile = new scala.reflect.io.File(file)
      val abstractSourceFile = new PlainFile(wrappedSourceFile)
      abstractSourceFile
    }
  }

  private[nsc] def sources(inPackage: String): Seq[SourceFileEntry] = files(inPackage)
}<|MERGE_RESOLUTION|>--- conflicted
+++ resolved
@@ -172,16 +172,10 @@
         ClassFileEntryImpl(new PlainNioFile(x))).toVector
     }
   }
-<<<<<<< HEAD
-  protected def getName(f: Path): String = f.getFileName.toString
-  protected def toAbstractFile(f: Path): AbstractFile = new scala.reflect.io.PlainNioFile(f)
-  protected def isPackage(f: Path): Boolean = Files.isDirectory(f) && maybeValidPackage(f.getFileName.toString)
-=======
 
   override private[nsc] def list(inPackage: String): ClassPathEntries =
     if (inPackage == "") ClassPathEntries(packages(inPackage), Nil)
     else ClassPathEntries(packages(inPackage), classes(inPackage))
->>>>>>> d1d700e1
 
   def asURLs: Seq[URL] = Seq(dir.toUri.toURL)
   // We don't yet have a scheme to represent the JDK modules in our `-classpath`.
