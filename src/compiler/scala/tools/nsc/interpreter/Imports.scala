--- conflicted
+++ resolved
@@ -191,9 +191,5 @@
     prevRequestList flatMap (req => req.handlers map (req -> _))
 
   private def membersAtPickler(sym: Symbol): List[Symbol] =
-<<<<<<< HEAD
-    enteringPickler(sym.info.nonPrivateMembers)
-=======
-    beforePickler(sym.info.nonPrivateMembers.toList)
->>>>>>> 57fcda5c
+    enteringPickler(sym.info.nonPrivateMembers.toList)
 }