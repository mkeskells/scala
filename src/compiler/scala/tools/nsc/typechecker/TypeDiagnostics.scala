/* NSC -- new Scala compiler
 * Copyright 2005-2013 LAMP/EPFL
 * @author  Paul Phillips
 */

package scala.tools.nsc
package typechecker

import scala.collection.mutable
import scala.collection.mutable.ListBuffer
import scala.util.control.Exception.ultimately
import symtab.Flags._
import PartialFunction.{condOpt => whenever}
import scala.annotation.tailrec

/** An interface to enable higher configurability of diagnostic messages
 *  regarding type errors.  This is barely a beginning as error messages are
 *  distributed far and wide across the codebase.  The plan is to partition
 *  error messages into some broad groups and provide some mechanism for
 *  being more or less verbose on a selective basis.  Possible groups include
 *  such examples as
 *
 *    arity errors
 *    kind errors
 *    variance errors
 *    ambiguity errors
 *    volatility/stability errors
 *    implementation restrictions
 *
 *  And more, and there is plenty of overlap, so it'll be a process.
 *
 *  @author Paul Phillips
 *  @version 1.0
 */
trait TypeDiagnostics {
  self: Analyzer with StdAttachments =>

  import global._
  import definitions._

  /** For errors which are artifacts of the implementation: such messages
   *  indicate that the restriction may be lifted in the future.
   */
  def restrictionWarning(pos: Position, unit: CompilationUnit, msg: String): Unit =
    reporter.warning(pos, "Implementation restriction: " + msg)
  def restrictionError(pos: Position, unit: CompilationUnit, msg: String): Unit =
    reporter.error(pos, "Implementation restriction: " + msg)

  /** A map of Positions to addendums - if an error involves a position in
   *  the map, the addendum should also be printed.
   */
  private val addendums = perRunCaches.newMap[Position, () => String]()
  private var isTyperInPattern = false

  /** Devising new ways of communicating error info out of
   *  desperation to work on error messages.  This is used
   *  by typedPattern to wrap its business so we can generate
   *  a sensible error message when things go south.
   */
  def typingInPattern[T](body: => T): T = {
    val saved = isTyperInPattern
    isTyperInPattern = true
    try body
    finally isTyperInPattern = saved
  }

  def setAddendum(pos: Position, msg: () => String) =
    if (pos != NoPosition)
      addendums(pos) = msg

  def withAddendum(pos: Position) = (_: String) + addendums.getOrElse(pos, () => "")()

  def decodeWithKind(name: Name, owner: Symbol): String = {
    val prefix = (
      if (name.isTypeName) "type "
      else if (owner.isPackageClass) "object "
      else "value "
    )
    prefix + name.decode
  }

  // Bind of pattern var was `x @ _`
  private def atBounded(t: Tree) = t.hasAttachment[NoWarnAttachment.type]

  // ValDef was a PatVarDef `val P(x) = ???`
  private def wasPatVarDef(t: Tree) = t.hasAttachment[PatVarDefAttachment.type]

  /** Does the positioned line assigned to t1 precede that of t2?
   */
  def posPrecedes(p1: Position, p2: Position) = p1.isDefined && p2.isDefined && p1.line < p2.line
  def linePrecedes(t1: Tree, t2: Tree) = posPrecedes(t1.pos, t2.pos)

  private object DealiasedType extends TypeMap {
    def apply(tp: Type): Type = tp match {
      // Avoid "explaining" that String is really java.lang.String,
      // while still dealiasing types from non-default namespaces.
      case TypeRef(pre, sym, args) if sym.isAliasType && !sym.isInDefaultNamespace =>
        mapOver(tp.dealias)
      case _ =>
        mapOver(tp)
    }
  }

  /** An explanatory note to be added to error messages
   *  when there's a problem with abstract var defs */
  def abstractVarMessage(sym: Symbol): String =
    if (sym.isSetter || sym.isGetter && sym.setterIn(sym.owner).exists)
      "\n(Note that variables need to be initialized to be defined)"
    else ""

  private def methodTypeErrorString(tp: Type) = tp match {
    case mt @ MethodType(params, resultType)  =>
      def forString = params map (_.defString)

       forString.mkString("(", ",", ")") + resultType
    case x                                    => x.toString
  }

  /**
   * [a, b, c] => "(a, b, c)"
   * [a, B]    => "(param1, param2)"
   * [a, B, c] => "(param1, ..., param2)"
   */
  final def exampleTuplePattern(names: List[Name]): String = {
    val arity = names.length
    val varPatternNames: Option[List[String]] = sequence(names map {
      case name if nme.isVariableName(name) => Some(name.decode)
      case _                                => None
    })
    def parenthesize(a: String) = s"($a)"
    def genericParams = (Seq("param1") ++ (if (arity > 2) Seq("...") else Nil) ++ Seq(s"param$arity"))
    parenthesize(varPatternNames.getOrElse(genericParams).mkString(", "))
  }

  def alternatives(tree: Tree): List[Type] = tree.tpe match {
    case OverloadedType(pre, alternatives)  => alternatives map pre.memberType
    case _                                  => Nil
  }
  def alternativesString(tree: Tree) =
    alternatives(tree) map (x => "  " + methodTypeErrorString(x)) mkString ("", " <and>\n", "\n")

  /** The symbol which the given accessor represents (possibly in part).
    * This is used for error messages, where we want to speak in terms
    * of the actual declaration or definition, not in terms of the generated setters
    * and getters.
    *
    * TODO: is it wise to create new symbols simply to generate error message? is this safe in interactive/resident mode?
    */
  def underlyingSymbol(member: Symbol): Symbol =
    if (!member.hasAccessorFlag || member.accessed == NoSymbol) member
    else if (!member.isDeferred) member.accessed
    else {
      val getter = if (member.isSetter) member.getterIn(member.owner) else member
      val flags  = if (getter.setterIn(member.owner) != NoSymbol) DEFERRED.toLong | MUTABLE else DEFERRED

      getter.owner.newValue(getter.name.toTermName, getter.pos, flags) setInfo getter.tpe.resultType
    }

  def treeSymTypeMsg(tree: Tree): String = {
    val sym               = tree.symbol
    def hasParams         = tree.tpe.paramSectionCount > 0
    def preResultString   = if (hasParams) ": " else " of type "

    def patternMessage    = "pattern " + tree.tpe.finalResultType + valueParamsString(tree.tpe)
    def exprMessage       = "expression of type " + tree.tpe
    def overloadedMessage = s"overloaded method $sym with alternatives:\n" + alternativesString(tree)
    def moduleMessage     = "" + sym
    def defaultMessage    = moduleMessage + preResultString + tree.tpe
    def applyMessage      = defaultMessage + tree.symbol.locationString

    if (!tree.hasExistingSymbol) {
      if (isTyperInPattern) patternMessage
      else exprMessage
    }
    else if (sym.isOverloaded) overloadedMessage
    else if (sym.isModule) moduleMessage
    else if (sym.name == nme.apply) applyMessage
    else defaultMessage
  }

  def disambiguate(ss: List[String]) = ss match {
    case Nil      => Nil
    case s :: ss  => s :: (ss map { case `s` => "(some other)"+s ; case x => x })
  }

  // todo: use also for other error messages
  def existentialContext(tp: Type) = tp.skolemsExceptMethodTypeParams match {
    case Nil  => ""
    case xs   => " where " + (disambiguate(xs map (_.existentialToString)) mkString ", ")
  }

  def explainAlias(tp: Type) = {
    // Don't automatically normalize standard aliases; they still will be
    // expanded if necessary to disambiguate simple identifiers.
    val deepDealias = DealiasedType(tp)
    if (tp eq deepDealias) "" else {
      // A sanity check against expansion being identical to original.
      val s = "" + deepDealias
      if (s == "" + tp) ""
      else "\n    (which expands to)  " + s
    }
  }

  /** Look through the base types of the found type for any which
   *  might have been valid subtypes if given conformant type arguments.
   *  Examine those for situations where the type error would have been
   *  eliminated if the variance were different.  In such cases, append
   *  an additional explanatory message.
   *
   *  TODO: handle type aliases better.
   */
  def explainVariance(found: Type, req: Type): String = {
    found.baseTypeSeq.toList foreach { tp =>
      if (tp.typeSymbol isSubClass req.typeSymbol) {
        val foundArgs = tp.typeArgs
        val reqArgs   = req.typeArgs
        val params    = req.typeConstructor.typeParams

        if (foundArgs.nonEmpty && foundArgs.length == reqArgs.length) {
          val relationships = (foundArgs, reqArgs, params).zipped map {
            case (arg, reqArg, param) =>
              def mkMsg(isSubtype: Boolean) = {
                val op      = if (isSubtype) "<:" else ">:"
                val suggest = if (isSubtype) "+" else "-"
                val reqsym  = req.typeSymbol
                def isJava  = reqsym.isJavaDefined
                def isScala = reqsym hasTransOwner ScalaPackageClass

                val explainFound = "%s %s %s%s, but ".format(
                  arg, op, reqArg,
                  // If the message involves a type from the base type sequence rather than the
                  // actual found type, we need to explain why we're talking about it.  Less brute
                  // force measures than comparing normalized Strings were producing error messages
                  // like "and java.util.ArrayList[String] <: java.util.ArrayList[String]" but there
                  // should be a cleaner way to do this.
                  if (found.dealiasWiden.toString == tp.dealiasWiden.toString) ""
                  else " (and %s <: %s)".format(found, tp)
                )
                val explainDef = {
                  val prepend = if (isJava) "Java-defined " else ""
                  "%s%s is %s in %s.".format(prepend, reqsym, param.variance, param)
                }
                // Don't suggest they change the class declaration if it's somewhere
                // under scala.* or defined in a java class, because attempting either
                // would be fruitless.
                val suggestChange = "\nYou may wish to " + (
                  if (isScala || isJava)
                    "investigate a wildcard type such as `_ %s %s`. (SLS 3.2.10)".format(op, reqArg)
                  else
                    "define %s as %s%s instead. (SLS 4.5)".format(param.name, suggest, param.name)
                )

                Some("Note: " + explainFound + explainDef + suggestChange)
              }
              // In these cases the arg is OK and needs no explanation.
              val conforms = (
                   (arg =:= reqArg)
                || ((arg <:< reqArg) && param.isCovariant)
                || ((reqArg <:< arg) && param.isContravariant)
              )
              val invariant = param.variance.isInvariant

              if (conforms)                             Some("")
              else if ((arg <:< reqArg) && invariant)   mkMsg(isSubtype = true)   // covariant relationship
              else if ((reqArg <:< arg) && invariant)   mkMsg(isSubtype = false)  // contravariant relationship
              else None // we assume in other cases our ham-fisted advice will merely serve to confuse
          }
          val messages = relationships.flatten
          // the condition verifies no type argument came back None
          if (messages.size == foundArgs.size)
            return messages filterNot (_ == "") mkString ("\n", "\n", "")
        }
      }
    }
    ""    // no elaborable variance situation found
  }

  // For found/required errors where AnyRef would have sufficed:
  // explain in greater detail.
  def explainAnyVsAnyRef(found: Type, req: Type): String = {
    if (AnyRefTpe <:< req) notAnyRefMessage(found) else ""
  }

  def finalOwners(tpe: Type): Boolean = (tpe.prefix == NoPrefix) || recursivelyFinal(tpe)

  @tailrec
  final def recursivelyFinal(tpe: Type): Boolean = {
    val prefix = tpe.prefix
    if (prefix != NoPrefix) {
      if (prefix.typeSymbol.isFinal) {
        recursivelyFinal(prefix)
      } else {
        false
      }
    } else {
      true
    }
  }

  // TODO - figure out how to avoid doing any work at all
  // when the message will never be seen.  I though context.reportErrors
  // being false would do that, but if I return "<suppressed>" under
  // that condition, I see it.
  def foundReqMsg(found: Type, req: Type): String = {
    val foundWiden = found.widen
    val reqWiden = req.widen
    val sameNamesDifferentPrefixes =
      foundWiden.typeSymbol.name == reqWiden.typeSymbol.name &&
        foundWiden.prefix.typeSymbol != reqWiden.prefix.typeSymbol
    val easilyMistakable =
      sameNamesDifferentPrefixes &&
      !req.typeSymbol.isConstant &&
      finalOwners(foundWiden) && finalOwners(reqWiden) &&
      !found.typeSymbol.isTypeParameterOrSkolem && !req.typeSymbol.isTypeParameterOrSkolem

    if (easilyMistakable) {
      val longestNameLength = foundWiden.nameAndArgsString.length max reqWiden.nameAndArgsString.length
      val paddedFoundName = foundWiden.nameAndArgsString.padTo(longestNameLength, ' ')
      val paddedReqName = reqWiden.nameAndArgsString.padTo(longestNameLength, ' ')
      ";\n found   : " + (paddedFoundName + s" (in ${found.prefix.typeSymbol.fullNameString}) ") + explainAlias(found) +
       "\n required: " + (paddedReqName + s" (in ${req.prefix.typeSymbol.fullNameString}) ") + explainAlias(req)
    } else {
      def baseMessage = {
        ";\n found   : " + found.toLongString + existentialContext(found) + explainAlias(found) +
         "\n required: " + req + existentialContext(req) + explainAlias(req)
      }
      (withDisambiguation(Nil, found, req)(baseMessage)
        + explainVariance(found, req)
        + explainAnyVsAnyRef(found, req)
        )
    }
  }

  def typePatternAdvice(sym: Symbol, ptSym: Symbol) = {
    val clazz = if (sym.isModuleClass) sym.companionClass else sym
    val caseString =
      if (clazz.isCaseClass && (clazz isSubClass ptSym))
        ( clazz.caseFieldAccessors
          map (_ => "_")    // could use the actual param names here
          mkString (s"`case ${clazz.name}(", ",", ")`")
        )
      else
        "`case _: " + (clazz.typeParams match {
          case Nil  => "" + clazz.name
          case xs   => xs map (_ => "_") mkString (clazz.name + "[", ",", "]")
        })+ "`"

    if (!clazz.exists) ""
    else "\nNote: if you intended to match against the class, try "+ caseString
  }

  case class TypeDiag(tp: Type, sym: Symbol) extends Ordered[TypeDiag] {
    // save the name because it will be mutated until it has been
    // distinguished from the other types in the same error message
    private val savedName = sym.name
    private var postQualifiedWith: List[Symbol] = Nil
    def restoreName()     = sym.name = savedName
    def modifyName(f: String => String) = sym setName newTypeName(f(sym.name.toString))

    // functions to manipulate the name
    def preQualify()   = modifyName(trueOwner.fullName + "." + _)
    def postQualify()  = if (!(postQualifiedWith contains trueOwner)) {
      postQualifiedWith ::= trueOwner
      modifyName(s => s"$s(in $trueOwner)")
    }
    def typeQualify()  = if (sym.isTypeParameterOrSkolem) postQualify()
    def nameQualify()  = if (trueOwner.isPackageClass) preQualify() else postQualify()

    def trueOwner  = tp.typeSymbol.effectiveOwner
    def aliasOwner = tp.typeSymbolDirect.effectiveOwner

    def sym_==(other: TypeDiag)     = tp.typeSymbol == other.tp.typeSymbol
    def owner_==(other: TypeDiag)   = trueOwner == other.trueOwner
    def string_==(other: TypeDiag)  = tp.toString == other.tp.toString
    def name_==(other: TypeDiag)    = sym.name == other.sym.name

    def compare(other: TypeDiag) =
      if (this == other) 0
      else if (sym isLess other.sym) -1
      else 1

    override def toString = {
      """
      |tp = %s
      |tp.typeSymbol = %s
      |tp.typeSymbol.owner = %s
      |tp.typeSymbolDirect = %s
      |tp.typeSymbolDirect.owner = %s
      """.stripMargin.format(
        tp, tp.typeSymbol, tp.typeSymbol.owner, tp.typeSymbolDirect, tp.typeSymbolDirect.owner
      )
    }
  }
  /** This is tricky stuff - we need to traverse types deeply to
   *  explain name ambiguities, which may occur anywhere.  However
   *  when lub explosions come through it knocks us into an n^2
   *  disaster, see scala/bug#5580.  This is trying to perform the initial
   *  filtering of possibly ambiguous types in a sufficiently
   *  aggressive way that the state space won't explode.
   */
  private def typeDiags(locals: List[Symbol], types0: Type*): List[TypeDiag] = {
    val types   = types0.toList
    // If two different type diag instances are seen for a given
    // key (either the string representation of a type, or the simple
    // name of a symbol) then keep them for disambiguation.
    val strings = mutable.Map[String, Set[TypeDiag]]() withDefaultValue Set()
    val names   = mutable.Map[Name, Set[TypeDiag]]() withDefaultValue Set()

    val localsSet = locals.toSet

    def record(t: Type, sym: Symbol) = {
      if (!localsSet(sym)) {
        val diag = TypeDiag(t, sym)
        strings("" + t) += diag
        names(sym.name) += diag
      }
    }
    for (tpe <- types ; t <- tpe) {
      t match {
        case ConstantType(_)    => record(t, t.underlying.typeSymbol)
        case TypeRef(_, sym, _) => record(t, sym)
        case _                  => ()
      }
    }

    val collisions = strings.values ++ names.values filter (_.size > 1)
    collisions.flatten.toList
  }

  /** The distinct pairs from an ordered list. */
  private def pairs[T <: Ordered[T]](xs: Seq[T]): Seq[(T, T)] = {
    for (el1 <- xs ; el2 <- xs ; if el1 < el2) yield
      ((el1, el2))
  }

  /** Given any number of types, alters the name information in the symbols
   *  until they can be distinguished from one another: then executes the given
   *  code.  The names are restored and the result is returned.
   */
  def withDisambiguation[T](locals: List[Symbol], types: Type*)(op: => T): T = {
    val typeRefs = typeDiags(locals, types: _*)
    val toCheck  = pairs(typeRefs) filterNot { case (td1, td2) => td1 sym_== td2 }

    ultimately(typeRefs foreach (_.restoreName())) {
      for ((td1, td2) <- toCheck) {
        val tds = List(td1, td2)

        // If the types print identically, qualify them:
        //   a) If the dealiased owner is a package, the full path
        //   b) Otherwise, append (in <owner>)
        if (td1 string_== td2)
          tds foreach (_.nameQualify())

        // If they still print identically:
        //   a) If they are type parameters with different owners, append (in <owner>)
        //   b) Failing that, the best we can do is append "(some other)" to the latter.
        if (td1 string_== td2) {
          if (td1 owner_== td2)
            td2.modifyName("(some other)" + _)
          else
            tds foreach (_.typeQualify())
        }
      }
      // performing the actual operation
      op
    }
  }

<<<<<<< HEAD
  class checkUnused(typer: Typer) {
    val ignoreNames: Set[TermName] = Set(
      "readResolve", "readObject", "writeObject", "writeReplace"
    ).map(TermName(_))

    class UnusedPrivates extends Traverser {
      val defnTrees = ListBuffer[MemberDef]()
      val targets   = mutable.Set[Symbol]()
      val setVars   = mutable.Set[Symbol]()
      val treeTypes = mutable.Set[Type]()
      val params    = mutable.Set[Symbol]()
      val patvars   = mutable.Set[Symbol]()

      def defnSymbols = defnTrees.toList map (_.symbol)
      def localVars   = defnSymbols filter (t => t.isLocalToBlock && t.isVar)

      def qualifiesTerm(sym: Symbol) = (
        (sym.isModule || sym.isMethod || sym.isPrivateLocal || sym.isLocalToBlock)
=======
  object checkDead {
    private def treeOK(tree: Tree) = {
      val isLabelDef = tree match { case _: LabelDef => true; case _ => false}
      tree.tpe != null && tree.tpe.typeSymbol == NothingClass && !isLabelDef
    }

    def apply(context: Context, tree: Tree): Tree = {
      if (settings.warnDeadCode && context.unit.exists && treeOK(tree) && !context.contextMode.inAny(ContextMode.SuppressDeadArgWarning))
        context.warning(tree.pos, "dead code following this construct")
      tree
    }

    // The checkDead call from typedArg is more selective.
    def inMode(context: Context, mode: Mode, tree: Tree): Tree = if (mode.typingMonoExprByValue) apply(context, tree) else tree
  }

  trait TyperDiagnostics {
    self: Typer =>

    def permanentlyHiddenWarning(pos: Position, hidden: Name, defn: Symbol) =
      context.warning(pos, "imported `%s' is permanently hidden by definition of %s".format(hidden, defn.fullLocationString))

    object checkUnused {
      val ignoreNames: Set[TermName] = Set(
        "readResolve", "readObject", "writeObject", "writeReplace"
      ).map(TermName(_))

      class UnusedPrivates extends Traverser {
        val defnTrees = ListBuffer[MemberDef]()
        val targets   = mutable.Set[Symbol]()
        val setVars   = mutable.Set[Symbol]()
        val treeTypes = mutable.Set[Type]()
        val params    = mutable.Set[Symbol]()
        val patvars   = mutable.Set[Symbol]()

        def defnSymbols = defnTrees.toList map (_.symbol)
        def localVars   = defnSymbols filter (t => t.isLocalToBlock && t.isVar)

        def qualifiesTerm(sym: Symbol) = (
             (sym.isModule || sym.isMethod || sym.isPrivateLocal || sym.isLocalToBlock)
>>>>>>> 09e23fcd
          && !nme.isLocalName(sym.name)
          && !sym.isParameter
          && !sym.isParamAccessor       // could improve this, but it's a pain
          && !sym.isEarlyInitialized    // lots of false positives in the way these are encoded
          && !(sym.isGetter && sym.accessed.isEarlyInitialized)
        )
      def qualifiesType(sym: Symbol) = !sym.isDefinedInPackage
      def qualifies(sym: Symbol) = (
        (sym ne null)
          && (sym.isTerm && qualifiesTerm(sym) || sym.isType && qualifiesType(sym))
        )

      override def traverse(t: Tree): Unit = if (!t.isErrorTyped) {
        val sym = t.symbol
        t match {
          case m: MemberDef if qualifies(sym)   =>
            t match {
              case ValDef(mods@_, name@_, tpt@_, rhs@_) if wasPatVarDef(t) =>
                if (settings.warnUnusedPatVars && !atBounded(t)) patvars += sym
              case DefDef(mods@_, name@_, tparams@_, vparamss, tpt@_, rhs@_) if !sym.isAbstract && !sym.isDeprecated && !sym.isMacro =>
                if (sym.isPrimaryConstructor)
                  for (cpa <- sym.owner.constrParamAccessors if cpa.isPrivateLocal) params += cpa
                else if (sym.isSynthetic && sym.isImplicit) return
                else if (!sym.isConstructor && rhs.symbol != Predef_???)
                  for (vs <- vparamss) params ++= vs.map(_.symbol)
                defnTrees += m
              case _ =>
                defnTrees += m
            }
          case CaseDef(pat, guard@_, rhs@_) if settings.warnUnusedPatVars    =>
            pat.foreach {
              case b @ Bind(n, _) if !atBounded(b) && n != nme.DEFAULT_CASE => patvars += b.symbol
              case _ =>
            }
          case _: RefTree if sym ne null             => targets += sym
          case Assign(lhs, _) if lhs.symbol != null  => setVars += lhs.symbol
          case _                                     =>
        }

        if (t.tpe ne null) {
          for (tp <- t.tpe if !treeTypes(tp)) {
            // Include references to private/local aliases (which might otherwise refer to an enclosing class)
            val isAlias = {
              val td = tp.typeSymbolDirect
              td.isAliasType && (td.isLocal || td.isPrivate)
            }
            // Ignore type references to an enclosing class. A reference to C must be outside C to avoid warning.
            if (isAlias || !currentOwner.hasTransOwner(tp.typeSymbol)) tp match {
              case NoType | NoPrefix    =>
              case NullaryMethodType(_) =>
              case MethodType(_, _)     =>
              case SingleType(_, _)     =>
              case ConstantType(Constant(k: Type)) =>
                log(s"classOf $k referenced from $currentOwner")
                treeTypes += k
              case _                    =>
                log(s"${if (isAlias) "alias " else ""}$tp referenced from $currentOwner")
                treeTypes += tp
            }
          }
          // e.g. val a = new Foo ; new a.Bar ; don't let a be reported as unused.
          for (p <- t.tpe.prefix) whenever(p) {
            case SingleType(_, sym) => targets += sym
          }
        }
        super.traverse(t)
      }
      def isUnusedType(m: Symbol): Boolean = (
        m.isType
          && !m.isTypeParameterOrSkolem // would be nice to improve this
          && (m.isPrivate || m.isLocalToBlock)
          && !(treeTypes.exists(_.exists(_.typeSymbolDirect == m)))
        )
      def isSyntheticWarnable(sym: Symbol) = (
        sym.isDefaultGetter
        )
      def isUnusedTerm(m: Symbol): Boolean = (
        m.isTerm
          && (!m.isSynthetic || isSyntheticWarnable(m))
          && ((m.isPrivate && !(m.isConstructor && m.owner.isAbstract)) || m.isLocalToBlock)
          && !targets(m)
          && !(m.name == nme.WILDCARD)              // e.g. val _ = foo
          && (m.isValueParameter || !ignoreNames(m.name.toTermName)) // serialization methods
          && !isConstantType(m.info.resultType)     // subject to constant inlining
          && !treeTypes.exists(_ contains m)        // e.g. val a = new Foo ; new a.Bar
        )
      def isUnusedParam(m: Symbol): Boolean = (
        isUnusedTerm(m)
          && !m.isDeprecated
          && !m.owner.isDefaultGetter
          && !(m.isParamAccessor && (
          m.owner.isImplicit ||
            targets.exists(s => s.isParameter
              && s.name == m.name && s.owner.isConstructor && s.owner.owner == m.owner) // exclude ctor params
          ))
        )
      def sympos(s: Symbol): Int =
        if (s.pos.isDefined) s.pos.point else if (s.isTerm) s.asTerm.referenced.pos.point else -1
      def treepos(t: Tree): Int =
        if (t.pos.isDefined) t.pos.point else sympos(t.symbol)

      def unusedTypes = defnTrees.toList.filter(t => isUnusedType(t.symbol)).sortBy(treepos)
      def unusedTerms = {
        val all = defnTrees.toList.filter(v => isUnusedTerm(v.symbol))

        // is this a getter-setter pair? and why is this a difficult question for traits?
        def sameReference(g: Symbol, s: Symbol) =
          if (g.accessed.exists && s.accessed.exists) g.accessed == s.accessed
          else g.owner == s.owner && g.setterName == s.name         //sympos(g) == sympos(s)

        // filter out setters if already warning for getter.
        val clean = all.filterNot(v => v.symbol.isSetter && all.exists(g => g.symbol.isGetter && sameReference(g.symbol, v.symbol)))
        clean.sortBy(treepos)
      }
      // local vars which are never set, except those already returned in unused
      def unsetVars = localVars.filter(v => !setVars(v) && !isUnusedTerm(v)).sortBy(sympos)
      def unusedParams = params.toList.filter(isUnusedParam).sortBy(sympos)
      def inDefinedAt(p: Symbol) = p.owner.isMethod && p.owner.name == nme.isDefinedAt && p.owner.owner.isAnonymousFunction
      def unusedPatVars = patvars.toList.filter(p => isUnusedTerm(p) && !inDefinedAt(p)).sortBy(sympos)
    }

    object skipMacroCall extends UnusedPrivates {
      override def qualifiesTerm(sym: Symbol): Boolean =
        super.qualifiesTerm(sym) && !sym.isMacro
    }
    object skipMacroExpansion extends UnusedPrivates {
      override def traverse(t: Tree): Unit =
        if (!hasMacroExpansionAttachment(t)) super.traverse(t)
    }
    object checkMacroExpandee extends UnusedPrivates {
      override def traverse(t: Tree): Unit =
        super.traverse(if (hasMacroExpansionAttachment(t)) macroExpandee(t) else t)
    }

    private def warningsEnabled: Boolean = {
      val ss = settings
      import ss._
      warnUnusedPatVars || warnUnusedPrivates || warnUnusedLocals || warnUnusedParams
    }

    def run(unusedPrivates: UnusedPrivates)(body: Tree): Unit = {
      unusedPrivates.traverse(body)

      if (settings.warnUnusedLocals || settings.warnUnusedPrivates) {
        val valAdvice = "is never updated: consider using immutable val"
        for (defn: DefTree <- unusedPrivates.unusedTerms) {
          val sym = defn.symbol
          val pos = (
            if (defn.pos.isDefined) defn.pos
            else if (sym.pos.isDefined) sym.pos
            else sym match {
              case sym: TermSymbol => sym.referenced.pos
              case _               => NoPosition
            }
            )
          val why = if (sym.isPrivate) "private" else "local"
          var cond = "is never used"
          val what = (
            if (sym.isDefaultGetter) "default argument"
            else if (sym.isConstructor) "constructor"
            else if (
              sym.isVar
                || sym.isGetter && (sym.accessed.isVar || (sym.owner.isTrait && !sym.hasFlag(STABLE)))
            ) s"var ${sym.name.getterName.decoded}"
            else if (
              sym.isVal
                || sym.isGetter && (sym.accessed.isVal || (sym.owner.isTrait && sym.hasFlag(STABLE)))
                || sym.isLazy
            ) s"val ${sym.name.decoded}"
            else if (sym.isSetter) { cond = valAdvice ; s"var ${sym.name.getterName.decoded}" }
            else if (sym.isMethod) s"method ${sym.name.decoded}"
            else if (sym.isModule) s"object ${sym.name.decoded}"
            else "term"
            )
          typer.context.warning(pos, s"$why $what in ${sym.owner} $cond")
        }
        for (v <- unusedPrivates.unsetVars) {
          typer.context.warning(v.pos, s"local var ${v.name} in ${v.owner} ${valAdvice}")
        }
        for (t <- unusedPrivates.unusedTypes) {
          val sym = t.symbol
          val wrn = if (sym.isPrivate) settings.warnUnusedPrivates else settings.warnUnusedLocals
          if (wrn) {
            val why = if (sym.isPrivate) "private" else "local"
            typer.context.warning(t.pos, s"$why ${sym.fullLocationString} is never used")
          }
        }
      }
      if (settings.warnUnusedPatVars) {
        for (v <- unusedPrivates.unusedPatVars)
          typer.context.warning(v.pos, s"pattern var ${v.name} in ${v.owner} is never used; `${v.name}@_' suppresses this warning")
      }
      if (settings.warnUnusedParams) {
        def isImplementation(m: Symbol): Boolean = {
          def classOf(s: Symbol): Symbol = if (s.isClass || s == NoSymbol) s else classOf(s.owner)
          val opc = new overridingPairs.Cursor(classOf(m))
          opc.iterator.exists(pair => pair.low == m)
        }
        def isConvention(p: Symbol): Boolean = {
          (p.name.decoded == "args" && p.owner.isMethod && p.owner.name.decoded == "main") ||
            (p.tpe =:= typeOf[scala.Predef.DummyImplicit])
        }
        def warningIsOnFor(s: Symbol) = if (s.isImplicit) settings.warnUnusedImplicits else settings.warnUnusedExplicits
        def warnable(s: Symbol) = (
          warningIsOnFor(s)
            && !isImplementation(s.owner)
            && !isConvention(s)
          )
        for (s <- unusedPrivates.unusedParams if warnable(s))
          typer.context.warning(s.pos, s"parameter $s in ${s.owner} is never used")
      }
    }
    def apply(unit: CompilationUnit): Unit = if (warningsEnabled && !unit.isJava && !typer.context.reporter.hasErrors) {
      val body = unit.body
      // TODO the message should distinguish whether the unusage is before or after macro expansion.
      settings.warnMacros.value match {
        case "none"   => run(skipMacroExpansion)(body)
        case "before" => run(checkMacroExpandee)(body)
        case "after"  => run(skipMacroCall)(body)
        case "both"   => run(checkMacroExpandee)(body) ; run(skipMacroCall)(body)
      }
    }
  }

  trait TyperDiagnostics {
    self: Typer =>

    def permanentlyHiddenWarning(pos: Position, hidden: Name, defn: Symbol) =
      context.warning(pos, "imported `%s' is permanently hidden by definition of %s".format(hidden, defn.fullLocationString))

    private def symWasOverloaded(sym: Symbol) = sym.owner.isClass && sym.owner.info.member(sym.name).isOverloaded
    private def cyclicAdjective(sym: Symbol)  = if (symWasOverloaded(sym)) "overloaded" else "recursive"

    /** Returns Some(msg) if the given tree is untyped apparently due
     *  to a cyclic reference, and None otherwise.
     */
    def cyclicReferenceMessage(sym: Symbol, tree: Tree) = whenever(tree) {
      case ValDef(_, _, TypeTree(), _)       => s"recursive $sym needs type"
      case DefDef(_, _, _, _, TypeTree(), _) => s"${cyclicAdjective(sym)} $sym needs result type"
      case Import(expr, selectors)           =>
        """encountered unrecoverable cycle resolving import.
          |Note: this is often due in part to a class depending on a definition nested within its companion.
          |If applicable, you may wish to try moving some members into another object.""".stripMargin
    }

    // warn about class/method/type-members' type parameters that shadow types already in scope
    def warnTypeParameterShadow(tparams: List[TypeDef], sym: Symbol): Unit =
      if (settings.warnTypeParameterShadow && !isPastTyper && !sym.isSynthetic) {
        def enclClassOrMethodOrTypeMember(c: Context): Context =
          if (!c.owner.exists || c.owner.isClass || c.owner.isMethod || (c.owner.isType && !c.owner.isParameter)) c
          else enclClassOrMethodOrTypeMember(c.outer)

        tparams.filter(_.name != typeNames.WILDCARD).foreach { tp =>
        // we don't care about type params shadowing other type params in the same declaration
        enclClassOrMethodOrTypeMember(context).outer.lookupSymbol(tp.name, s => s != tp.symbol && s.hasRawInfo && reallyExists(s)) match {
          case LookupSucceeded(_, sym2) => context.warning(tp.pos,
            s"type parameter ${tp.name} defined in $sym shadows $sym2 defined in ${sym2.owner}. You may want to rename your type parameter, or possibly remove it.")
          case _ =>
        }
      }
    }

    /** Report a type error.
     *
     *  @param pos    The position where to report the error
     *  @param ex     The exception that caused the error
     */
    def reportTypeError(context0: Context, pos: Position, ex: TypeError): Unit = {
      if (ex.pos == NoPosition) ex.pos = pos
      // TODO: should be replaced by throwErrors
      // but it seems that throwErrors excludes some of the errors that should actually be
      // buffered, causing TypeErrors to fly around again. This needs some more investigation.
      if (!context0.reportErrors) throw ex
      if (settings.debug) ex.printStackTrace()

      ex match {
        case CyclicReference(sym, info: TypeCompleter) =>
          if (context0.owner.isTermMacro) {
            // see comments to TypeSigError for an explanation of this special case
            throw ex
          } else {
            val pos = info.tree match {
              case Import(expr, _)  => expr.pos
              case _                => ex.pos
            }
            context0.error(pos, cyclicReferenceMessage(sym, info.tree) getOrElse ex.getMessage())

            if (sym == ObjectClass)
              throw new FatalError("cannot redefine root "+sym)
          }
        case _ =>
          context0.error(ex.pos, ex.msg)
      }
    }
  }
}<|MERGE_RESOLUTION|>--- conflicted
+++ resolved
@@ -466,7 +466,22 @@
     }
   }
 
-<<<<<<< HEAD
+  object checkDead {
+    private def treeOK(tree: Tree) = {
+      val isLabelDef = tree match { case _: LabelDef => true; case _ => false}
+      tree.tpe != null && tree.tpe.typeSymbol == NothingClass && !isLabelDef
+    }
+
+    def apply(context: Context, tree: Tree): Tree = {
+      if (settings.warnDeadCode && context.unit.exists && treeOK(tree) && !context.contextMode.inAny(ContextMode.SuppressDeadArgWarning))
+        context.warning(tree.pos, "dead code following this construct")
+      tree
+    }
+
+    // The checkDead call from typedArg is more selective.
+    def inMode(context: Context, mode: Mode, tree: Tree): Tree = if (mode.typingMonoExprByValue) apply(context, tree) else tree
+  }
+
   class checkUnused(typer: Typer) {
     val ignoreNames: Set[TermName] = Set(
       "readResolve", "readObject", "writeObject", "writeReplace"
@@ -485,48 +500,6 @@
 
       def qualifiesTerm(sym: Symbol) = (
         (sym.isModule || sym.isMethod || sym.isPrivateLocal || sym.isLocalToBlock)
-=======
-  object checkDead {
-    private def treeOK(tree: Tree) = {
-      val isLabelDef = tree match { case _: LabelDef => true; case _ => false}
-      tree.tpe != null && tree.tpe.typeSymbol == NothingClass && !isLabelDef
-    }
-
-    def apply(context: Context, tree: Tree): Tree = {
-      if (settings.warnDeadCode && context.unit.exists && treeOK(tree) && !context.contextMode.inAny(ContextMode.SuppressDeadArgWarning))
-        context.warning(tree.pos, "dead code following this construct")
-      tree
-    }
-
-    // The checkDead call from typedArg is more selective.
-    def inMode(context: Context, mode: Mode, tree: Tree): Tree = if (mode.typingMonoExprByValue) apply(context, tree) else tree
-  }
-
-  trait TyperDiagnostics {
-    self: Typer =>
-
-    def permanentlyHiddenWarning(pos: Position, hidden: Name, defn: Symbol) =
-      context.warning(pos, "imported `%s' is permanently hidden by definition of %s".format(hidden, defn.fullLocationString))
-
-    object checkUnused {
-      val ignoreNames: Set[TermName] = Set(
-        "readResolve", "readObject", "writeObject", "writeReplace"
-      ).map(TermName(_))
-
-      class UnusedPrivates extends Traverser {
-        val defnTrees = ListBuffer[MemberDef]()
-        val targets   = mutable.Set[Symbol]()
-        val setVars   = mutable.Set[Symbol]()
-        val treeTypes = mutable.Set[Type]()
-        val params    = mutable.Set[Symbol]()
-        val patvars   = mutable.Set[Symbol]()
-
-        def defnSymbols = defnTrees.toList map (_.symbol)
-        def localVars   = defnSymbols filter (t => t.isLocalToBlock && t.isVar)
-
-        def qualifiesTerm(sym: Symbol) = (
-             (sym.isModule || sym.isMethod || sym.isPrivateLocal || sym.isLocalToBlock)
->>>>>>> 09e23fcd
           && !nme.isLocalName(sym.name)
           && !sym.isParameter
           && !sym.isParamAccessor       // could improve this, but it's a pain
@@ -751,6 +724,7 @@
     }
   }
 
+
   trait TyperDiagnostics {
     self: Typer =>
 
