/*
 * Scala (https://www.scala-lang.org)
 *
 * Copyright EPFL and Lightbend, Inc.
 *
 * Licensed under Apache License 2.0
 * (http://www.apache.org/licenses/LICENSE-2.0).
 *
 * See the NOTICE file distributed with this work for
 * additional information regarding copyright ownership.
 */

package scala.tools.nsc
package typechecker

import Checkability._
<<<<<<< HEAD
=======
import scala.language.postfixOps
import scala.collection.mutable.ListBuffer
>>>>>>> 6f4ee4a5

/** On pattern matcher checkability:
 *
 *  The spec says that case _: List[Int] should be always issue
 *  an unchecked warning:
 *
 *  > Types which are not of one of the forms described above are
 *  > also accepted as type patterns. However, such type patterns
 *  > will be translated to their erasure (§3.7). The Scala compiler
 *  > will issue an “unchecked” warning for these patterns to flag
 *  > the possible loss of type-safety.
 *
 *  But the implementation goes a little further to omit warnings
 *  based on the static type of the scrutinee. As a trivial example:
 *
 *    def foo(s: Seq[Int]) = s match { case _: List[Int] => }
 *
 *  need not issue this warning.
 *
 *  Consider a pattern match of this form: (x: X) match { case _: P => }
 *
 *  There are four possibilities to consider:
 *     [P1] X will always conform to P
 *     [P2] x will never conform to P
 *     [P3] X will conform to P if some runtime test is true
 *     [P4] X cannot be checked against P
 *
 *  The first two cases correspond to those when there is enough
 *  static information to say X <: P or that (x ∈ X) ⇒ (x ∉ P).
 *  The fourth case includes unknown abstract types or structural
 *  refinements appearing within a pattern.
 *
 *  The third case is the interesting one.  We designate another type, XR,
 *  which is essentially the intersection of X and |P|, where |P| is
 *  the erasure of P.  If XR <: P, then no warning is emitted.
 *
 *  We evaluate "X with conform to P" by checking `X <: P_wild`, where
 *  P_wild is the result of substituting wildcard types in place of
 *  pattern type variables. This is intentionally stricter than
 *  (X matchesPattern P), see scala/bug#8597 for motivating test cases.
 *
 *  Examples of how this info is put to use:
 *  sealed trait A[T] ; class B[T] extends A[T]
 *    def f(x: B[Int]) = x match { case _: A[Int] if true => }
 *    def g(x: A[Int]) = x match { case _: B[Int] => }
 *
 *  `f` requires no warning because X=B[Int], P=A[Int], and B[Int] <:< A[Int].
 *  `g` requires no warning because X=A[Int], P=B[Int], XR=B[Int], and B[Int] <:< B[Int].
 *      XR=B[Int] because a value of type A[Int] which is tested to be a B can
 *      only be a B[Int], due to the definition of B (B[T] extends A[T].)
 *
 *  This is something like asSeenFrom, only rather than asking what a type looks
 *  like from the point of view of one of its base classes, we ask what it looks
 *  like from the point of view of one of its subclasses.
 */
trait Checkable {
  self: Analyzer =>

  import global._
  import definitions._
  import CheckabilityChecker.{ isNeverSubType, isNeverSubClass }

  /** The applied type of class 'to' after inferring anything
   *  possible from the knowledge that 'to' must also be of the
   *  type given in 'from'.
   */
  def propagateKnownTypes(from: Type, to: Symbol): Type = {
    def tparams  = to.typeParams
    val tvars    = tparams map (p => TypeVar(p))
    val tvarType = appliedType(to, tvars)

    from.baseClasses foreach { bc => if (to.baseClasses.contains(bc)){
      val tps1 = (from baseType bc).typeArgs
      val tps2 = (tvarType baseType bc).typeArgs
      devWarningIf(!sameLength(tps1, tps2)) {
        s"Unequally sized type arg lists in propagateKnownTypes($from, $to): ($tps1, $tps2)"
      }

      foreach2(tps1, tps2)(_ =:= _)
      // Alternate, variance respecting formulation causes
      // neg/unchecked3.scala to fail (abstract types).  TODO -
      // figure it out. It seems there is more work to do if I
      // allow for variance, because the constraints accumulate
      // as bounds and "tvar.instValid" is false.
      //
      // foreach3(tps1, tps2, bc.typeParams)((tp1, tp2, tparam) =>
      //   if (tparam.initialize.isCovariant) tp1 <:< tp2
      //   else if (tparam.isContravariant) tp2 <:< tp1
      //   else tp1 =:= tp2
      // )
    }}

    val resArgs = map2(tparams, tvars){
      case (_, tvar) if tvar.instValid => tvar.constr.inst
      case (tparam, _)                 => tparam.tpeHK
    }
    appliedType(to, resArgs)
  }

  private def isUnwarnableTypeArgSymbol(sym: Symbol) = (
       sym.isTypeParameter                     // dummy
    || (sym.name.toTermName == nme.WILDCARD)   // _
    || nme.isVariableName(sym.name)            // type variable
  )
  private def isUnwarnableTypeArg(arg: Type) = (
       uncheckedOk(arg)                                 // @unchecked T
    || isUnwarnableTypeArgSymbol(arg.typeSymbolDirect)  // has to be direct: see pos/t1439
  )
  private def uncheckedOk(tp: Type) = tp hasAnnotation UncheckedClass

  private def typeArgsInTopLevelType(tp: Type): List[Type] = {
    val res: ListBuffer[Type] = ListBuffer.empty[Type]
    def add(t: Type) = if (!isUnwarnableTypeArg(t)) res += t
    def loop(tp: Type): Unit = tp match {
      case RefinedType(parents, _) =>
        parents foreach loop
      case TypeRef(_, ArrayClass, arg :: Nil) =>
        if (arg.typeSymbol.isAbstractType) add(arg) else loop(arg)
      case TypeRef(pre, sym, args) =>
        loop(pre)
        args.foreach(add)
      case ExistentialType(tparams, underlying) =>
        tparams.foreach(tp => add(tp.tpe))
        loop(underlying)
      case _ => ()
    }
    loop(tp)
    res.toList
  }

  private def scrutConformsToPatternType(scrut: Type, pattTp: Type): Boolean = {
    def typeVarToWildcard(tp: Type) = {
      // The need for typeSymbolDirect is demonstrated in neg/t8597b.scala
      if (tp.typeSymbolDirect.isPatternTypeVariable) WildcardType else tp
    }
    val pattTpWild = pattTp.map(typeVarToWildcard)
    scrut <:< pattTpWild
  }

  private class CheckabilityChecker(val X: Type, val P: Type) {
    def Xsym = X.typeSymbol
    def Psym = P.typeSymbol
    def PErased = {
      P match {
        case erasure.GenericArray(n, core) => existentialAbstraction(core.typeSymbol :: Nil, P)
        case _ => existentialAbstraction(Psym.typeParams, Psym.tpe_*)
      }
    }
    def XR   = if (Xsym == AnyClass) PErased else propagateKnownTypes(X, Psym)


    // sadly the spec says (new java.lang.Boolean(true)).isInstanceOf[scala.Boolean]
    def P1   = scrutConformsToPatternType(X, P)
    def P2   = !Psym.isPrimitiveValueClass && isNeverSubType(X, P)
    def P3   = isNonRefinementClassType(P) && scrutConformsToPatternType(XR, P)
    def P4   = !(P1 || P2 || P3)

    def summaryString = f"""
      |Checking checkability of (x: $X) against pattern $P
      |[P1] $P1%-6s X <: P             // $X  <: $P
      |[P2] $P2%-6s x ∉ P              // (x ∈ $X) ⇒ (x ∉ $P)
      |[P3] $P3%-6s XR <: P            // $XR <: $P
      |[P4] $P4%-6s None of the above  // !(P1 || P2 || P3)
    """.stripMargin.trim

    val result = (
      if (X.isErroneous || P.isErroneous) CheckabilityError
      else if (P1) StaticallyTrue
      else if (P2) StaticallyFalse
      else if (P3) RuntimeCheckable
      else if (uncheckableType == NoType) {
        // Avoid warning (except ourselves) if we can't pinpoint the uncheckable type
        debuglog("Checkability checker says 'Uncheckable', but uncheckable type cannot be found:\n" + summaryString)
        CheckabilityError
      }
      else Uncheckable
    )
    lazy val uncheckableType = if (Psym.isAbstractType) P else {
      val possibles = typeArgsInTopLevelType(P).toSet
      val opt = possibles find { targ =>
        // Create a derived type with every possibly uncheckable type replaced
        // with a WildcardType, except for 'targ'. If !(XR <: derived) then
        // 'targ' is uncheckable.
        val derived = P map (tp => if (possibles(tp) && !(tp =:= targ)) WildcardType else tp)
        !(XR <:< derived)
      }
      opt getOrElse NoType
    }

    def neverSubClass = isNeverSubClass(Xsym, Psym)
    def neverMatches  = result == StaticallyFalse
    def isUncheckable = result == Uncheckable
    def isCheckable   = !isUncheckable
    def uncheckableMessage = uncheckableType match {
      case NoType                                   => "something"
      case tp @ RefinedType(_, _)                   => "refinement " + tp
      case TypeRef(_, sym, _) if sym.isAbstractType => "abstract type " + sym.name
      case tp                                       => "non-variable type argument " + tp
    }
  }

  /** X, P, [P1], etc. are all explained at the top of the file.
   */
  private object CheckabilityChecker {
    /** Are these symbols classes with no subclass relationship? */
    def areUnrelatedClasses(sym1: Symbol, sym2: Symbol) = (
         sym1.isClass
      && sym2.isClass
      && !(sym1 isSubClass sym2)
      && !(sym2 isSubClass sym1)
    )
    /** Are all children of these symbols pairwise irreconcilable? */
    def allChildrenAreIrreconcilable(sym1: Symbol, sym2: Symbol) = {
      val sc1 = sym1.sealedChildren
      val sc2 = sym2.sealedChildren
      sc1.forall(c1 => sc2.forall(c2 => areIrreconcilableAsParents(c1, c2)))
    }

    /** Is it impossible for the given symbols to be parents in the same class?
     *  This means given A and B, can there be an instance of A with B? This is the
     *  case if neither A nor B is a subclass of the other, and one of the following
     *  additional conditions holds:
     *   - either A or B is effectively final
     *   - neither A nor B is a trait (i.e. both are actual classes, not eligible for mixin)
     *   - both A and B are sealed/final, and every possible pairing of their children is irreconcilable
     *
     *  TODO: the last two conditions of the last possibility (that the symbols are not of
     *  classes being compiled in the current run) are because this currently runs too early,
     *  and .children returns Nil for sealed classes because their children will not be
     *  populated until typer.  It was too difficult to move things around for the moment,
     *  so I will consult with moors about the optimal time to be doing this.
     */
    def areIrreconcilableAsParents(sym1: Symbol, sym2: Symbol): Boolean = areUnrelatedClasses(sym1, sym2) && (
         isEffectivelyFinal(sym1) // initialization important
      || isEffectivelyFinal(sym2)
      || !sym1.isTrait && !sym2.isTrait
      || isSealedOrFinal(sym1) && isSealedOrFinal(sym2) && allChildrenAreIrreconcilable(sym1, sym2) && !currentRun.compiles(sym1) && !currentRun.compiles(sym2)
    )
    private def isSealedOrFinal(sym: Symbol) = sym.isSealed || sym.isFinal
    private def isEffectivelyFinal(sym: Symbol): Boolean = (
      // initialization important
      sym.initialize.isEffectivelyFinalOrNotOverridden
    )

    def isNeverSubClass(sym1: Symbol, sym2: Symbol) = areIrreconcilableAsParents(sym1, sym2)

    private def isNeverSubArgs(tps1: List[Type], tps2: List[Type], tparams: List[Symbol]): Boolean = /*logResult(s"isNeverSubArgs($tps1, $tps2, $tparams)")*/ {
      def isNeverSubArg(t1: Type, t2: Type, tparam: Symbol) = {
        val variance = tparam.variance
        if (variance.isInvariant) isNeverSameType(t1, t2)
        else if (variance.isCovariant) isNeverSubType(t2, t1)
        else if (variance.isContravariant) isNeverSubType(t1, t2)
        else false
      }
      exists3(tps1, tps2, tparams)(isNeverSubArg)
    }
    private def isNeverSameType(tp1: Type, tp2: Type): Boolean = (tp1, tp2) match {
      case (TypeRef(_, sym1, args1), TypeRef(_, sym2, args2)) =>
        isNeverSubClass(sym1, sym2) || ((sym1 == sym2) && isNeverSubArgs(args1, args2, sym1.typeParams))
      case _ =>
        false
    }
    // Important to dealias at any entry point (this is the only one at this writing.)
    def isNeverSubType(tp1: Type, tp2: Type): Boolean = /*logResult(s"isNeverSubType($tp1, $tp2)")*/((tp1.dealias, tp2.dealias) match {
      case (TypeRef(_, sym1, args1), TypeRef(_, sym2, args2)) =>
        isNeverSubClass(sym1, sym2) || {
          (sym1 isSubClass sym2) && {
            val tp1seen = tp1 baseType sym2
            isNeverSubArgs(tp1seen.typeArgs, args2, sym2.typeParams)
          }
        }
      case _ => false
    })
  }

  trait InferCheckable {
    self: Inferencer =>

    def isUncheckable(P0: Type) = !isCheckable(P0)

    def isCheckable(P0: Type): Boolean = (
      uncheckedOk(P0) || (P0.widen match {
        case TypeRef(_, NothingClass | NullClass | AnyValClass, _) => false
        case RefinedType(_, decls) if !decls.isEmpty               => false
        case RefinedType(parents, _)                               => parents forall isCheckable
        case p                                                     => new CheckabilityChecker(AnyTpe, p).isCheckable
      })
    )

    /** TODO: much better error positions.
      * Kind of stuck right now because they just pass us the one tree.
      * TODO: Eliminate inPattern, canRemedy, which have no place here.
      *
      *  Instead of the canRemedy flag, annotate uncheckable types that have become checkable because of the availability of a class tag?
      */
    def checkCheckable(tree: Tree, P0: Type, X0: Type, inPattern: Boolean, canRemedy: Boolean = false): Unit = {
      if (uncheckedOk(P0)) return
      def where = if (inPattern) "pattern " else ""

      if(P0.typeSymbol == SingletonClass) 
        reporter.warning(tree.pos, s"fruitless type test: every non-null value will be a Singleton dynamically")
      else {
        // singleton types not considered here, dealias the pattern for SI-XXXX
        val P = P0.dealiasWiden
        val X = X0.widen

        def PString = if (P eq P0) P.toString else s"$P (the underlying of $P0)"

        P match {
          // Prohibit top-level type tests for these, but they are ok nested (e.g. case Foldable[Nothing] => ... )
          case TypeRef(_, NothingClass | NullClass | AnyValClass, _) =>
            InferErrorGen.TypePatternOrIsInstanceTestError(tree, P)
          // If top-level abstract types can be checked using a classtag extractor, don't warn about them
          case TypeRef(_, sym, _) if sym.isAbstractType && canRemedy =>
            ;
          // Matching on types like case _: AnyRef { def bippy: Int } => doesn't work -- yet.
          case RefinedType(_, decls) if !decls.isEmpty =>
            reporter.warning(tree.pos, s"a pattern match on a refinement type is unchecked")
          case RefinedType(parents, _) =>
            parents foreach (p => checkCheckable(tree, p, X, inPattern, canRemedy))
          case _ =>
            val checker = new CheckabilityChecker(X, P)
            if (checker.result == RuntimeCheckable)
              log(checker.summaryString)

            if (checker.neverMatches) {
              val addendum = if (checker.neverSubClass) "" else " (but still might match its erasure)"
              reporter.warning(tree.pos, s"fruitless type test: a value of type $X cannot also be a $PString$addendum")
            }
            else if (checker.isUncheckable) {
              val msg = (
                if (checker.uncheckableType =:= P) s"abstract type $where$PString"
                else s"${checker.uncheckableMessage} in type $where$PString"
              )
              reporter.warning(tree.pos, s"$msg is unchecked since it is eliminated by erasure")
            }
        }
      }
    }
  }
}

private[typechecker] final class Checkability(val value: Int) extends AnyVal { }
private[typechecker] object Checkability {
  val StaticallyTrue    = new Checkability(0)
  val StaticallyFalse   = new Checkability(1)
  val RuntimeCheckable  = new Checkability(2)
  val Uncheckable       = new Checkability(3)
  val CheckabilityError = new Checkability(4)
}<|MERGE_RESOLUTION|>--- conflicted
+++ resolved
@@ -14,11 +14,7 @@
 package typechecker
 
 import Checkability._
-<<<<<<< HEAD
-=======
-import scala.language.postfixOps
 import scala.collection.mutable.ListBuffer
->>>>>>> 6f4ee4a5
 
 /** On pattern matcher checkability:
  *
@@ -318,7 +314,7 @@
       if (uncheckedOk(P0)) return
       def where = if (inPattern) "pattern " else ""
 
-      if(P0.typeSymbol == SingletonClass) 
+      if(P0.typeSymbol == SingletonClass)
         reporter.warning(tree.pos, s"fruitless type test: every non-null value will be a Singleton dynamically")
       else {
         // singleton types not considered here, dealias the pattern for SI-XXXX
