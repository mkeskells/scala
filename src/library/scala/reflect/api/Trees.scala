/* NSC -- new Scala compiler
 * Copyright 2005-2011 LAMP/EPFL
 * @author  Martin Odersky
 */

package scala.reflect
package api

import scala.collection.mutable.ListBuffer

<<<<<<< HEAD
trait Trees /*extends reflect.generic.Trees*/ { self: Universe =>
=======
// Syncnote: Trees are currently not thread-safe.

trait Trees { self: Universe =>
>>>>>>> 3a09b784

  private[scala] var nodeCount = 0

  type Modifiers <: AbsModifiers

  abstract class AbsModifiers {
    def hasModifier(mod: Modifier.Value): Boolean
    def allModifiers: Set[Modifier.Value]
    def privateWithin: Name  // default: EmptyTypeName
    def annotations: List[Tree] // default: List()
    def mapAnnotations(f: List[Tree] => List[Tree]): Modifiers
  }

  def Modifiers(mods: Set[Modifier.Value] = Set(),
                privateWithin: Name = EmptyTypeName,
                annotations: List[Tree] = List()): Modifiers

  /** Tree is the basis for scala's abstract syntax. The nodes are
   *  implemented as case classes, and the parameters which initialize
   *  a given tree are immutable: however Trees have several mutable
   *  fields which are manipulated in the course of typechecking,
   *  including pos, symbol, and tpe.
   *
   *  Newly instantiated trees have tpe set to null (though it
   *  may be set immediately thereafter depending on how it is
   *  constructed.) When a tree is passed to the typer, typically via
   *  `typer.typed(tree)`, under normal circumstances the tpe must be
   *  null or the typer will ignore it. Furthermore, the typer is not
   *  required to return the same tree it was passed.
   *
   *  Trees can be easily traversed with e.g. foreach on the root node;
   *  for a more nuanced traversal, subclass Traverser. Transformations
   *  can be considerably trickier: see the numerous subclasses of
   *  Transformer found around the compiler.
   *
   *  Copying Trees should be done with care depending on whether
   *  it need be done lazily or strictly (see LazyTreeCopier and
   *  StrictTreeCopier) and on whether the contents of the mutable
   *  fields should be copied. The tree copiers will copy the mutable
   *  attributes to the new tree; calling Tree#duplicate will copy
   *  symbol and tpe, but all the positions will be focused.
   *
   *  Trees can be coarsely divided into four mutually exclusive categories:
   *
   *  - TermTrees, representing terms
   *  - TypTrees, representing types.  Note that is `TypTree`, not `TypeTree`.
   *  - SymTrees, which may represent types or terms.
   *  - Other Trees, which have none of those as parents.
   *
   *  SymTrees include important nodes Ident and Select, which are
   *  used as both terms and types; they are distinguishable based on
   *  whether the Name is a TermName or TypeName.  The correct way for
   *  to test for a type or a term (on any Tree) are the isTerm/isType
   *  methods on Tree.
   *
   *  "Others" are mostly syntactic or short-lived constructs. Examples
   *  include CaseDef, which wraps individual match cases: they are
   *  neither terms nor types, nor do they carry a symbol. Another
   *  example is Parens, which is eliminated during parsing.
   */
  abstract class Tree extends Product {
    val id = nodeCount
    nodeCount += 1

    private[this] var rawpos: Position = NoPosition

    def pos = rawpos
    def pos_=(pos: Position) = rawpos = pos
    def setPos(pos: Position): this.type = { rawpos = pos; this }

    private[this] var rawtpe: Type = _

    def tpe = rawtpe
    def tpe_=(t: Type) = rawtpe = t

    /** Set tpe to give `tp` and return this.
     */
    def setType(tp: Type): this.type = { rawtpe = tp; this }

    /** Like `setType`, but if this is a previously empty TypeTree that
     *  fact is remembered so that resetAllAttrs will snap back.
     *
     *  @PP: Attempting to elaborate on the above, I find: If defineType
     *  is called on a TypeTree whose type field is null or NoType,
     *  this is recorded as "wasEmpty = true". That value is used in
     *  ResetAttrsTraverser, which nulls out the type field of TypeTrees
     *  for which wasEmpty is true, leaving the others alone.
     *
     *  resetAllAttrs is used in situations where some speculative
     *  typing of a tree takes place, fails, and the tree needs to be
     *  returned to its former state to try again. So according to me:
     *  using `defineType` instead of `setType` is how you communicate
     *  that the type being set does not depend on any previous state,
     *  and therefore should be abandoned if the current line of type
     *  inquiry doesn't work out.
     */
    def defineType(tp: Type): this.type = setType(tp)

    /** Note that symbol is fixed as null at this level.  In SymTrees,
     *  it is overridden and implemented with a var, initialized to NoSymbol.
     *
     *  Trees which are not SymTrees but which carry symbols do so by
     *  overriding `def symbol` to forward it elsewhere.  Examples:
     *
     *    Super(qual, _)              // has qual's symbol
     *    Apply(fun, args)            // has fun's symbol
     *    TypeApply(fun, args)        // has fun's symbol
     *    AppliedTypeTree(tpt, args)  // has tpt's symbol
     *    TypeTree(tpe)               // has tpe's typeSymbol, if tpe != null
     *
     *  Attempting to set the symbol of a Tree which does not support
     *  it will induce an exception.
     */
    def symbol: Symbol = null
    def symbol_=(sym: Symbol) { throw new UnsupportedOperationException("symbol_= inapplicable for " + this) }
    def setSymbol(sym: Symbol): this.type = { symbol = sym; this }

    def hasSymbol = false
    def isDef = false
    def isEmpty = false

    def hasSymbolWhich(f: Symbol => Boolean) = hasSymbol && f(symbol)

    /** The canonical way to test if a Tree represents a term.
     */
    def isTerm: Boolean = this match {
      case _: TermTree       => true
      case Bind(name, _)     => name.isTermName
      case Select(_, name)   => name.isTermName
      case Ident(name)       => name.isTermName
      case Annotated(_, arg) => arg.isTerm
      case _                 => false
    }

    /** The canonical way to test if a Tree represents a type.
     */
    def isType: Boolean = this match {
      case _: TypTree        => true
      case Bind(name, _)     => name.isTypeName
      case Select(_, name)   => name.isTypeName
      case Ident(name)       => name.isTypeName
      case Annotated(_, arg) => arg.isType
      case _                 => false
    }

    /** Apply `f` to each subtree */
    def foreach(f: Tree => Unit) { new ForeachTreeTraverser(f).traverse(this) }

    /** Find all subtrees matching predicate `p` */
    def filter(f: Tree => Boolean): List[Tree] = {
      val ft = new FilterTreeTraverser(f)
      ft.traverse(this)
      ft.hits.toList
    }

    /** Returns optionally first tree (in a preorder traversal) which satisfies predicate `p`,
     *  or None if none exists.
     */
    def find(p: Tree => Boolean): Option[Tree] = {
      val ft = new FindTreeTraverser(p)
      ft.traverse(this)
      ft.result
    }

    /** Is there part of this tree which satisfies predicate `p`? */
    def exists(p: Tree => Boolean): Boolean = !find(p).isEmpty

    def equalsStructure(that : Tree) = equalsStructure0(that)(_ eq _)
    def equalsStructure0(that: Tree)(f: (Tree,Tree) => Boolean): Boolean =
      f(this, that) || ((this.productArity == that.productArity) && {
        def equals0(this0: Any, that0: Any): Boolean = (this0, that0) match {
          case (x: Tree, y: Tree)         => f(x, y) || (x equalsStructure0 y)(f)
          case (xs: List[_], ys: List[_]) => (xs corresponds ys)(equals0)
          case _                          => this0 == that0
        }
        def compareOriginals() = (this, that) match {
          case (x: TypeTree, y: TypeTree) if x.original != null && y.original != null =>
            (x.original equalsStructure0 y.original)(f)
          case _                          =>
            true
        }

        (this.productIterator zip that.productIterator forall { case (x, y) => equals0(x, y) }) && compareOriginals()
      })

    /** The direct child trees of this tree.
     *  EmptyTrees are always omitted.  Lists are flattened.
     */
    def children: List[Tree] = {
      def subtrees(x: Any): List[Tree] = x match {
        case EmptyTree   => Nil
        case t: Tree     => List(t)
        case xs: List[_] => xs flatMap subtrees
        case _           => Nil
      }
      productIterator.toList flatMap subtrees
    }

    /** Make a copy of this tree, keeping all attributes,
     *  except that all positions are focused (so nothing
     *  in this tree will be found when searching by position).
     */
    def duplicate: this.type =
      duplicateTree(this).asInstanceOf[this.type]

    private[scala] def copyAttrs(tree: Tree): this.type = {
      pos = tree.pos
      tpe = tree.tpe
      if (hasSymbol) symbol = tree.symbol
      this
    }

    override def toString: String = show(this)
    override def hashCode(): Int = System.identityHashCode(this)
    override def equals(that: Any) = this eq that.asInstanceOf[AnyRef]
  }

  /** A tree for a term.  Not all terms are TermTrees; use isTerm
   *  to reliably identify terms.
   */
  trait TermTree extends Tree

  /** A tree for a type.  Not all types are TypTrees; use isType
   *  to reliably identify types.
   */
  trait TypTree extends Tree

  /** A tree with a mutable symbol field, initialized to NoSymbol.
   */
  trait SymTree extends Tree {
    override def hasSymbol = true
    override var symbol: Symbol = NoSymbol
  }

  /** A tree which references a symbol-carrying entity.
   *  References one, as opposed to defining one; definitions
   *  are in DefTrees.
   */
  trait RefTree extends SymTree {
    def name: Name
  }

  /** A tree which defines a symbol-carrying entity.
   */
  abstract class DefTree extends SymTree {
    def name: Name
    override def isDef = true
  }

// ----- tree node alternatives --------------------------------------

  /** The empty tree */
  case object EmptyTree extends TermTree {
    super.tpe_=(NoType)
    override def tpe_=(t: Type) =
      if (t != NoType) throw new UnsupportedOperationException("tpe_=("+t+") inapplicable for <empty>")
    override def isEmpty = true
  }

  /** Common base class for all member definitions: types, classes,
   *  objects, packages, vals and vars, defs.
   */
  abstract class MemberDef extends DefTree {
    def mods: Modifiers
    def keyword: String = this match {
      case TypeDef(_, _, _, _)      => "type"
      case ClassDef(mods, _, _, _)  => if (mods hasModifier Modifier.`trait`) "trait" else "class"
      case DefDef(_, _, _, _, _, _) => "def"
      case ModuleDef(_, _, _)       => "object"
      case PackageDef(_, _)         => "package"
      case ValDef(mods, _, _, _)    => if (mods hasModifier Modifier.mutable) "var" else "val"
      case _ => ""
    }
    // final def hasFlag(mask: Long): Boolean = mods hasFlag mask
  }

  /** A packaging, such as `package pid { stats }`
   */
  case class PackageDef(pid: RefTree, stats: List[Tree])
       extends MemberDef {
    def name = pid.name
    def mods = Modifiers()
  }

  /** A common base class for class and object definitions.
   */
  abstract class ImplDef extends MemberDef {
    def impl: Template
  }

  /** A class definition.
   */
  case class ClassDef(mods: Modifiers, name: TypeName, tparams: List[TypeDef], impl: Template)
       extends ImplDef

  /** An object definition, e.g. `object Foo`.  Internally, objects are
   *  quite frequently called modules to reduce ambiguity.
   */
  case class ModuleDef(mods: Modifiers, name: TermName, impl: Template)
       extends ImplDef

  /** A common base class for ValDefs and DefDefs.
   */
  abstract class ValOrDefDef extends MemberDef {
    def name: Name // can't be a TermName because macros can be type names.
    def tpt: Tree
    def rhs: Tree
  }

  /** A value definition (this includes vars as well, which differ from
   *  vals only in having the MUTABLE flag set in their Modifiers.)
   */
  case class ValDef(mods: Modifiers, name: TermName, tpt: Tree, rhs: Tree) extends ValOrDefDef

  /** A method or macro definition.
   *  @param name   The name of the method or macro. Can be a type name in case this is a type macro
   */
  case class DefDef(mods: Modifiers, name: Name, tparams: List[TypeDef],
                    vparamss: List[List[ValDef]], tpt: Tree, rhs: Tree) extends ValOrDefDef

  /** An abstract type, a type parameter, or a type alias.
   */
  case class TypeDef(mods: Modifiers, name: TypeName, tparams: List[TypeDef], rhs: Tree)
       extends MemberDef

  /** A labelled expression.  Not expressible in language syntax, but
   *  generated by the compiler to simulate while/do-while loops, and
   *  also by the pattern matcher.
   *
   *  The label acts much like a nested function, where `params` represents
   *  the incoming parameters.  The symbol given to the LabelDef should have
   *  a MethodType, as if it were a nested function.
   *
   *  Jumps are apply nodes attributed with a label's symbol.  The
   *  arguments from the apply node will be passed to the label and
   *  assigned to the Idents.
   *
   *  Forward jumps within a block are allowed.
   */
  case class LabelDef(name: TermName, params: List[Ident], rhs: Tree)
       extends DefTree with TermTree

  /** Import selector
   *
   * Representation of an imported name its optional rename and their optional positions
   *
   * @param name      the imported name
   * @param namePos   its position or -1 if undefined
   * @param rename    the name the import is renamed to (== name if no renaming)
   * @param renamePos the position of the rename or -1 if undefined
   */
  case class ImportSelector(name: Name, namePos: Int, rename: Name, renamePos: Int)

  /** Import clause
   *
   *  @param expr
   *  @param selectors
   */
  case class Import(expr: Tree, selectors: List[ImportSelector])
       extends SymTree
    // The symbol of an Import is an import symbol @see Symbol.newImport
    // It's used primarily as a marker to check that the import has been typechecked.

  /** Instantiation template of a class or trait
   *
   *  @param parents
   *  @param body
   */
  case class Template(parents: List[Tree], self: ValDef, body: List[Tree])
       extends SymTree {
    // the symbol of a template is a local dummy. @see Symbol.newLocalDummy
    // the owner of the local dummy is the enclosing trait or class.
    // the local dummy is itself the owner of any local blocks
    // For example:
    //
    // class C {
    //   def foo // owner is C
    //   {
    //      def bar  // owner is local dummy
    //   }
    // System.err.println("TEMPLATE: " + parents)
  }

  /** Block of expressions (semicolon separated expressions) */
  case class Block(stats: List[Tree], expr: Tree)
       extends TermTree

  /** Case clause in a pattern match, eliminated during explicitouter
   *  (except for occurrences in switch statements)
   */
  case class CaseDef(pat: Tree, guard: Tree, body: Tree)
       extends Tree

  /** Alternatives of patterns, eliminated by explicitouter, except for
   *  occurrences in encoded Switch stmt (=remaining Match(CaseDef(...))
   */
  case class Alternative(trees: List[Tree])
       extends TermTree

  /** Repetition of pattern, eliminated by explicitouter */
  case class Star(elem: Tree)
       extends TermTree

  /** Bind of a variable to a rhs pattern, eliminated by explicitouter
   *
   *  @param name
   *  @param body
   */
  case class Bind(name: Name, body: Tree)
       extends DefTree

  case class UnApply(fun: Tree, args: List[Tree])
       extends TermTree

  /** Array of expressions, needs to be translated in backend,
   */
  case class ArrayValue(elemtpt: Tree, elems: List[Tree])
       extends TermTree

  /** Anonymous function, eliminated by analyzer */
  case class Function(vparams: List[ValDef], body: Tree)
       extends TermTree with SymTree
    // The symbol of a Function is a synthetic value of name nme.ANON_FUN_NAME
    // It is the owner of the function's parameters.

  /** Assignment */
  case class Assign(lhs: Tree, rhs: Tree)
       extends TermTree

  /** Conditional expression */
  case class If(cond: Tree, thenp: Tree, elsep: Tree)
       extends TermTree

  /** - Pattern matching expression  (before explicitouter)
   *  - Switch statements            (after explicitouter)
   *
   *  After explicitouter, cases will satisfy the following constraints:
   *
   *  - all guards are `EmptyTree`,
   *  - all patterns will be either `Literal(Constant(x:Int))`
   *    or `Alternative(lit|...|lit)`
   *  - except for an "otherwise" branch, which has pattern
   *    `Ident(nme.WILDCARD)`
   */
  case class Match(selector: Tree, cases: List[CaseDef])
       extends TermTree

  /** Return expression */
  case class Return(expr: Tree)
       extends TermTree with SymTree
    // The symbol of a Return node is the enclosing method.

  case class Try(block: Tree, catches: List[CaseDef], finalizer: Tree)
       extends TermTree

  /** Throw expression */
  case class Throw(expr: Tree)
       extends TermTree

  /** Object instantiation
   *  One should always use factory method below to build a user level new.
   *
   *  @param tpt    a class type
   */
  case class New(tpt: Tree) extends TermTree

  /** Type annotation, eliminated by explicit outer */
  case class Typed(expr: Tree, tpt: Tree)
       extends TermTree

  /** Common base class for Apply and TypeApply. This could in principle
   *  be a SymTree, but whether or not a Tree is a SymTree isn't used
   *  to settle any interesting questions, and it would add a useless
   *  field to all the instances (useless, since GenericApply forwards to
   *  the underlying fun.)
   */
  abstract class GenericApply extends TermTree {
    val fun: Tree
    val args: List[Tree]
  }

  /** Explicit type application.
   *  @PP: All signs point toward it being a requirement that args.nonEmpty,
   *  but I can't find that explicitly stated anywhere.  Unless your last name
   *  is odersky, you should probably treat it as true.
   */
  case class TypeApply(fun: Tree, args: List[Tree])
       extends GenericApply {
    override def symbol: Symbol = fun.symbol
    override def symbol_=(sym: Symbol) { fun.symbol = sym }
  }

  /** Value application */
  case class Apply(fun: Tree, args: List[Tree])
       extends GenericApply {
    override def symbol: Symbol = fun.symbol
    override def symbol_=(sym: Symbol) { fun.symbol = sym }
  }

  class ApplyToImplicitArgs(fun: Tree, args: List[Tree]) extends Apply(fun, args)

  class ApplyImplicitView(fun: Tree, args: List[Tree]) extends Apply(fun, args)

  /** Dynamic value application.
   *  In a dynamic application   q.f(as)
   *   - q is stored in qual
   *   - as is stored in args
   *   - f is stored as the node's symbol field.
   */
  case class ApplyDynamic(qual: Tree, args: List[Tree])
       extends TermTree with SymTree
    // The symbol of an ApplyDynamic is the function symbol of `qual`, or NoSymbol, if there is none.

  /** Super reference, qual = corresponding this reference */
  case class Super(qual: Tree, mix: TypeName) extends TermTree {
    // The symbol of a Super is the class _from_ which the super reference is made.
    // For instance in C.super(...), it would be C.
    override def symbol: Symbol = qual.symbol
    override def symbol_=(sym: Symbol) { qual.symbol = sym }
  }

  /** Self reference */
  case class This(qual: TypeName)
        extends TermTree with SymTree
    // The symbol of a This is the class to which the this refers.
    // For instance in C.this, it would be C.

  /** Designator <qualifier> . <name> */
  case class Select(qualifier: Tree, name: Name)
       extends RefTree

  def Select(qualifier: Tree, name: String): Select =
    Select(qualifier, newTermName(name))

  def Select(qualifier: Tree, sym: Symbol): Select =
    Select(qualifier, sym.name) setSymbol sym

  /** Identifier <name> */
  case class Ident(name: Name) extends RefTree

  def Ident(name: String): Ident =
    Ident(newTermName(name))

  def Ident(sym: Symbol): Ident =
    Ident(sym.name) setSymbol sym

  class BackQuotedIdent(name: Name) extends Ident(name)

  /** Literal */
  case class Literal(value: Constant)
        extends TermTree {
    assert(value ne null)
  }

//  @deprecated("will be removed and then be re-introduced with changed semantics, use Literal(Constant(x)) instead")
//  def Literal(x: Any) = new Literal(Constant(x))

  /** A tree that has an annotation attached to it. Only used for annotated types and
   *  annotation ascriptions, annotations on definitions are stored in the Modifiers.
   *  Eliminated by typechecker (typedAnnotated), the annotations are then stored in
   *  an AnnotatedType.
   */
  case class Annotated(annot: Tree, arg: Tree) extends Tree

  /** Singleton type, eliminated by RefCheck */
  case class SingletonTypeTree(ref: Tree)
        extends TypTree

  /** Type selection <qualifier> # <name>, eliminated by RefCheck */
  case class SelectFromTypeTree(qualifier: Tree, name: TypeName)
       extends TypTree with RefTree

  /** Intersection type <parent1> with ... with <parentN> { <decls> }, eliminated by RefCheck */
  case class CompoundTypeTree(templ: Template)
       extends TypTree

  /** Applied type <tpt> [ <args> ], eliminated by RefCheck */
  case class AppliedTypeTree(tpt: Tree, args: List[Tree])
       extends TypTree {
    override def symbol: Symbol = tpt.symbol
    override def symbol_=(sym: Symbol) { tpt.symbol = sym }
  }

  case class TypeBoundsTree(lo: Tree, hi: Tree)
       extends TypTree

  case class ExistentialTypeTree(tpt: Tree, whereClauses: List[Tree])
       extends TypTree

  /** A synthetic tree holding an arbitrary type.  Not to be confused with
    * with TypTree, the trait for trees that are only used for type trees.
    * TypeTree's are inserted in several places, but most notably in
    * `RefCheck`, where the arbitrary type trees are all replaced by
    * TypeTree's. */
  case class TypeTree() extends TypTree {
    private var orig: Tree = null
    private[scala] var wasEmpty: Boolean = false

    override def symbol = if (tpe == null) null else tpe.typeSymbol
    override def isEmpty = (tpe eq null) || tpe == NoType

    def original: Tree = orig
    def setOriginal(tree: Tree): this.type = {
      def followOriginal(t: Tree): Tree = t match {
        case tt: TypeTree => followOriginal(tt.original)
        case t => t
      }

      orig = followOriginal(tree); setPos(tree.pos);
      this
    }

    override def defineType(tp: Type): this.type = {
      wasEmpty = isEmpty
      setType(tp)
    }
  }

  def TypeTree(tp: Type): TypeTree = TypeTree() setType tp
  
  /** An empty deferred value definition corresponding to:
   *    val _: _
   *  This is used as a placeholder in the `self` parameter Template if there is 
   *  no definition of a self value of self type.
   */
  def emptyValDef: ValDef

  // ------ traversers, copiers, and transformers ---------------------------------------------

  val treeCopy = newLazyTreeCopier

  class Traverser {
    protected var currentOwner: Symbol = definitions.RootClass

    def traverse(tree: Tree): Unit = tree match {
      case EmptyTree =>
        ;
      case PackageDef(pid, stats) =>
        traverse(pid)
        atOwner(tree.symbol.moduleClass) {
          traverseTrees(stats)
        }
      case ClassDef(mods, name, tparams, impl) =>
        atOwner(tree.symbol) {
          traverseTrees(mods.annotations); traverseTrees(tparams); traverse(impl)
        }
      case ModuleDef(mods, name, impl) =>
        atOwner(tree.symbol.moduleClass) {
          traverseTrees(mods.annotations); traverse(impl)
        }
      case ValDef(mods, name, tpt, rhs) =>
        atOwner(tree.symbol) {
          traverseTrees(mods.annotations); traverse(tpt); traverse(rhs)
        }
      case DefDef(mods, name, tparams, vparamss, tpt, rhs) =>
        atOwner(tree.symbol) {
          traverseTrees(mods.annotations); traverseTrees(tparams); traverseTreess(vparamss); traverse(tpt); traverse(rhs)
        }
      case TypeDef(mods, name, tparams, rhs) =>
        atOwner(tree.symbol) {
          traverseTrees(mods.annotations); traverseTrees(tparams); traverse(rhs)
        }
      case LabelDef(name, params, rhs) =>
        traverseTrees(params); traverse(rhs)
      case Import(expr, selectors) =>
        traverse(expr)
      case Annotated(annot, arg) =>
        traverse(annot); traverse(arg)
      case Template(parents, self, body) =>
        traverseTrees(parents)
        if (!self.isEmpty) traverse(self)
        traverseStats(body, tree.symbol)
      case Block(stats, expr) =>
        traverseTrees(stats); traverse(expr)
      case CaseDef(pat, guard, body) =>
        traverse(pat); traverse(guard); traverse(body)
      case Alternative(trees) =>
        traverseTrees(trees)
      case Star(elem) =>
        traverse(elem)
      case Bind(name, body) =>
        traverse(body)
      case UnApply(fun, args) =>
        traverse(fun); traverseTrees(args)
      case ArrayValue(elemtpt, trees) =>
        traverse(elemtpt); traverseTrees(trees)
      case Function(vparams, body) =>
        atOwner(tree.symbol) {
          traverseTrees(vparams); traverse(body)
        }
      case Assign(lhs, rhs) =>
        traverse(lhs); traverse(rhs)
      case If(cond, thenp, elsep) =>
        traverse(cond); traverse(thenp); traverse(elsep)
      case Match(selector, cases) =>
        traverse(selector); traverseTrees(cases)
      case Return(expr) =>
        traverse(expr)
      case Try(block, catches, finalizer) =>
        traverse(block); traverseTrees(catches); traverse(finalizer)
      case Throw(expr) =>
        traverse(expr)
      case New(tpt) =>
        traverse(tpt)
      case Typed(expr, tpt) =>
        traverse(expr); traverse(tpt)
      case TypeApply(fun, args) =>
        traverse(fun); traverseTrees(args)
      case Apply(fun, args) =>
        traverse(fun); traverseTrees(args)
      case ApplyDynamic(qual, args) =>
        traverse(qual); traverseTrees(args)
      case Super(qual, _) =>
        traverse(qual)
      case This(_) =>
        ;
      case Select(qualifier, selector) =>
        traverse(qualifier)
      case Ident(_) =>
        ;
      case Literal(_) =>
        ;
      case TypeTree() =>
        ;
      case SingletonTypeTree(ref) =>
        traverse(ref)
      case SelectFromTypeTree(qualifier, selector) =>
        traverse(qualifier)
      case CompoundTypeTree(templ) =>
        traverse(templ)
      case AppliedTypeTree(tpt, args) =>
        traverse(tpt); traverseTrees(args)
      case TypeBoundsTree(lo, hi) =>
        traverse(lo); traverse(hi)
      case ExistentialTypeTree(tpt, whereClauses) =>
        traverse(tpt); traverseTrees(whereClauses)
      case _ => xtraverse(this, tree)
    }

    def traverseTrees(trees: List[Tree]) {
      trees foreach traverse
    }
    def traverseTreess(treess: List[List[Tree]]) {
      treess foreach traverseTrees
    }
    def traverseStats(stats: List[Tree], exprOwner: Symbol) {
      stats foreach (stat =>
        if (exprOwner != currentOwner) atOwner(exprOwner)(traverse(stat))
        else traverse(stat)
      )
    }

    def atOwner(owner: Symbol)(traverse: => Unit) {
      val prevOwner = currentOwner
      currentOwner = owner
      traverse
      currentOwner = prevOwner
    }

    /** Leave apply available in the generic traverser to do something else.
     */
    def apply[T <: Tree](tree: T): T = { traverse(tree); tree }
  }

  protected def xtraverse(traverser: Traverser, tree: Tree): Unit = throw new MatchError(tree)

  // to be implemented in subclasses:
  type TreeCopier <: TreeCopierOps
  def newStrictTreeCopier: TreeCopier
  def newLazyTreeCopier: TreeCopier

  trait TreeCopierOps {
    def ClassDef(tree: Tree, mods: Modifiers, name: Name, tparams: List[TypeDef], impl: Template): ClassDef
    def PackageDef(tree: Tree, pid: RefTree, stats: List[Tree]): PackageDef
    def ModuleDef(tree: Tree, mods: Modifiers, name: Name, impl: Template): ModuleDef
    def ValDef(tree: Tree, mods: Modifiers, name: Name, tpt: Tree, rhs: Tree): ValDef
    def DefDef(tree: Tree, mods: Modifiers, name: Name, tparams: List[TypeDef], vparamss: List[List[ValDef]], tpt: Tree, rhs: Tree): DefDef
    def TypeDef(tree: Tree, mods: Modifiers, name: Name, tparams: List[TypeDef], rhs: Tree): TypeDef
    def LabelDef(tree: Tree, name: Name, params: List[Ident], rhs: Tree): LabelDef
    def Import(tree: Tree, expr: Tree, selectors: List[ImportSelector]): Import
    def Template(tree: Tree, parents: List[Tree], self: ValDef, body: List[Tree]): Template
    def Block(tree: Tree, stats: List[Tree], expr: Tree): Block
    def CaseDef(tree: Tree, pat: Tree, guard: Tree, body: Tree): CaseDef
    def Alternative(tree: Tree, trees: List[Tree]): Alternative
    def Star(tree: Tree, elem: Tree): Star
    def Bind(tree: Tree, name: Name, body: Tree): Bind
    def UnApply(tree: Tree, fun: Tree, args: List[Tree]): UnApply
    def ArrayValue(tree: Tree, elemtpt: Tree, trees: List[Tree]): ArrayValue
    def Function(tree: Tree, vparams: List[ValDef], body: Tree): Function
    def Assign(tree: Tree, lhs: Tree, rhs: Tree): Assign
    def If(tree: Tree, cond: Tree, thenp: Tree, elsep: Tree): If
    def Match(tree: Tree, selector: Tree, cases: List[CaseDef]): Match
    def Return(tree: Tree, expr: Tree): Return
    def Try(tree: Tree, block: Tree, catches: List[CaseDef], finalizer: Tree): Try
    def Throw(tree: Tree, expr: Tree): Throw
    def New(tree: Tree, tpt: Tree): New
    def Typed(tree: Tree, expr: Tree, tpt: Tree): Typed
    def TypeApply(tree: Tree, fun: Tree, args: List[Tree]): TypeApply
    def Apply(tree: Tree, fun: Tree, args: List[Tree]): Apply
    def ApplyDynamic(tree: Tree, qual: Tree, args: List[Tree]): ApplyDynamic
    def Super(tree: Tree, qual: Tree, mix: TypeName): Super
    def This(tree: Tree, qual: Name): This
    def Select(tree: Tree, qualifier: Tree, selector: Name): Select
    def Ident(tree: Tree, name: Name): Ident
    def Literal(tree: Tree, value: Constant): Literal
    def TypeTree(tree: Tree): TypeTree
    def Annotated(tree: Tree, annot: Tree, arg: Tree): Annotated
    def SingletonTypeTree(tree: Tree, ref: Tree): SingletonTypeTree
    def SelectFromTypeTree(tree: Tree, qualifier: Tree, selector: Name): SelectFromTypeTree
    def CompoundTypeTree(tree: Tree, templ: Template): CompoundTypeTree
    def AppliedTypeTree(tree: Tree, tpt: Tree, args: List[Tree]): AppliedTypeTree
    def TypeBoundsTree(tree: Tree, lo: Tree, hi: Tree): TypeBoundsTree
    def ExistentialTypeTree(tree: Tree, tpt: Tree, whereClauses: List[Tree]): ExistentialTypeTree
  }

  class StrictTreeCopier extends TreeCopierOps {
    def ClassDef(tree: Tree, mods: Modifiers, name: Name, tparams: List[TypeDef], impl: Template) =
      new ClassDef(mods, name.toTypeName, tparams, impl).copyAttrs(tree)
    def PackageDef(tree: Tree, pid: RefTree, stats: List[Tree]) =
      new PackageDef(pid, stats).copyAttrs(tree)
    def ModuleDef(tree: Tree, mods: Modifiers, name: Name, impl: Template) =
      new ModuleDef(mods, name.toTermName, impl).copyAttrs(tree)
    def ValDef(tree: Tree, mods: Modifiers, name: Name, tpt: Tree, rhs: Tree) =
      new ValDef(mods, name.toTermName, tpt, rhs).copyAttrs(tree)
    def DefDef(tree: Tree, mods: Modifiers, name: Name, tparams: List[TypeDef], vparamss: List[List[ValDef]], tpt: Tree, rhs: Tree) =
      new DefDef(mods, name.toTermName, tparams, vparamss, tpt, rhs).copyAttrs(tree)
    def TypeDef(tree: Tree, mods: Modifiers, name: Name, tparams: List[TypeDef], rhs: Tree) =
      new TypeDef(mods, name.toTypeName, tparams, rhs).copyAttrs(tree)
    def LabelDef(tree: Tree, name: Name, params: List[Ident], rhs: Tree) =
      new LabelDef(name.toTermName, params, rhs).copyAttrs(tree)
    def Import(tree: Tree, expr: Tree, selectors: List[ImportSelector]) =
      new Import(expr, selectors).copyAttrs(tree)
    def Template(tree: Tree, parents: List[Tree], self: ValDef, body: List[Tree]) =
      new Template(parents, self, body).copyAttrs(tree)
    def Block(tree: Tree, stats: List[Tree], expr: Tree) =
      new Block(stats, expr).copyAttrs(tree)
    def CaseDef(tree: Tree, pat: Tree, guard: Tree, body: Tree) =
      new CaseDef(pat, guard, body).copyAttrs(tree)
    def Alternative(tree: Tree, trees: List[Tree]) =
      new Alternative(trees).copyAttrs(tree)
    def Star(tree: Tree, elem: Tree) =
      new Star(elem).copyAttrs(tree)
    def Bind(tree: Tree, name: Name, body: Tree) =
      new Bind(name, body).copyAttrs(tree)
    def UnApply(tree: Tree, fun: Tree, args: List[Tree]) =
      new UnApply(fun, args).copyAttrs(tree)
    def ArrayValue(tree: Tree, elemtpt: Tree, trees: List[Tree]) =
      new ArrayValue(elemtpt, trees).copyAttrs(tree)
    def Function(tree: Tree, vparams: List[ValDef], body: Tree) =
      new Function(vparams, body).copyAttrs(tree)
    def Assign(tree: Tree, lhs: Tree, rhs: Tree) =
      new Assign(lhs, rhs).copyAttrs(tree)
    def If(tree: Tree, cond: Tree, thenp: Tree, elsep: Tree) =
      new If(cond, thenp, elsep).copyAttrs(tree)
    def Match(tree: Tree, selector: Tree, cases: List[CaseDef]) =
      new Match(selector, cases).copyAttrs(tree)
    def Return(tree: Tree, expr: Tree) =
      new Return(expr).copyAttrs(tree)
    def Try(tree: Tree, block: Tree, catches: List[CaseDef], finalizer: Tree) =
      new Try(block, catches, finalizer).copyAttrs(tree)
    def Throw(tree: Tree, expr: Tree) =
      new Throw(expr).copyAttrs(tree)
    def New(tree: Tree, tpt: Tree) =
      new New(tpt).copyAttrs(tree)
    def Typed(tree: Tree, expr: Tree, tpt: Tree) =
      new Typed(expr, tpt).copyAttrs(tree)
    def TypeApply(tree: Tree, fun: Tree, args: List[Tree]) =
      new TypeApply(fun, args).copyAttrs(tree)
    def Apply(tree: Tree, fun: Tree, args: List[Tree]) =
      (tree match {
        case _: ApplyToImplicitArgs => new ApplyToImplicitArgs(fun, args)
        case _: ApplyImplicitView => new ApplyImplicitView(fun, args)
        case _ => new Apply(fun, args)
      }).copyAttrs(tree)
    def ApplyDynamic(tree: Tree, qual: Tree, args: List[Tree]) =
      new ApplyDynamic(qual, args).copyAttrs(tree)
    def Super(tree: Tree, qual: Tree, mix: TypeName) =
      new Super(qual, mix).copyAttrs(tree)
    def This(tree: Tree, qual: Name) =
      new This(qual.toTypeName).copyAttrs(tree)
    def Select(tree: Tree, qualifier: Tree, selector: Name) =
      new Select(qualifier, selector).copyAttrs(tree)
    def Ident(tree: Tree, name: Name) =
      new Ident(name).copyAttrs(tree)
    def Literal(tree: Tree, value: Constant) =
      new Literal(value).copyAttrs(tree)
    def TypeTree(tree: Tree) =
      new TypeTree().copyAttrs(tree)
    def Annotated(tree: Tree, annot: Tree, arg: Tree) =
      new Annotated(annot, arg).copyAttrs(tree)
    def SingletonTypeTree(tree: Tree, ref: Tree) =
      new SingletonTypeTree(ref).copyAttrs(tree)
    def SelectFromTypeTree(tree: Tree, qualifier: Tree, selector: Name) =
      new SelectFromTypeTree(qualifier, selector.toTypeName).copyAttrs(tree)
    def CompoundTypeTree(tree: Tree, templ: Template) =
      new CompoundTypeTree(templ).copyAttrs(tree)
    def AppliedTypeTree(tree: Tree, tpt: Tree, args: List[Tree]) =
      new AppliedTypeTree(tpt, args).copyAttrs(tree)
    def TypeBoundsTree(tree: Tree, lo: Tree, hi: Tree) =
      new TypeBoundsTree(lo, hi).copyAttrs(tree)
    def ExistentialTypeTree(tree: Tree, tpt: Tree, whereClauses: List[Tree]) =
      new ExistentialTypeTree(tpt, whereClauses).copyAttrs(tree)
  }

  class LazyTreeCopier extends TreeCopierOps {
    val treeCopy: TreeCopier = newStrictTreeCopier
    def ClassDef(tree: Tree, mods: Modifiers, name: Name, tparams: List[TypeDef], impl: Template) = tree match {
      case t @ ClassDef(mods0, name0, tparams0, impl0)
      if (mods0 == mods) && (name0 == name) && (tparams0 == tparams) && (impl0 == impl) => t
      case _ => treeCopy.ClassDef(tree, mods, name, tparams, impl)
    }
    def PackageDef(tree: Tree, pid: RefTree, stats: List[Tree]) = tree match {
      case t @ PackageDef(pid0, stats0)
      if (pid0 == pid) && (stats0 == stats) => t
      case _ => treeCopy.PackageDef(tree, pid, stats)
    }
    def ModuleDef(tree: Tree, mods: Modifiers, name: Name, impl: Template) = tree match {
      case t @ ModuleDef(mods0, name0, impl0)
      if (mods0 == mods) && (name0 == name) && (impl0 == impl) => t
      case _ => treeCopy.ModuleDef(tree, mods, name, impl)
    }
    def ValDef(tree: Tree, mods: Modifiers, name: Name, tpt: Tree, rhs: Tree) = tree match {
      case t @ ValDef(mods0, name0, tpt0, rhs0)
      if (mods0 == mods) && (name0 == name) && (tpt0 == tpt) && (rhs0 == rhs) => t
      case _ => treeCopy.ValDef(tree, mods, name, tpt, rhs)
    }
    def DefDef(tree: Tree, mods: Modifiers, name: Name, tparams: List[TypeDef], vparamss: List[List[ValDef]], tpt: Tree, rhs: Tree) = tree match {
      case t @ DefDef(mods0, name0, tparams0, vparamss0, tpt0, rhs0)
      if (mods0 == mods) && (name0 == name) && (tparams0 == tparams) &&
         (vparamss0 == vparamss) && (tpt0 == tpt) && (rhs == rhs0) => t
      case _ => treeCopy.DefDef(tree, mods, name, tparams, vparamss, tpt, rhs)
    }
    def TypeDef(tree: Tree, mods: Modifiers, name: Name, tparams: List[TypeDef], rhs: Tree) = tree match {
      case t @ TypeDef(mods0, name0, tparams0, rhs0)
      if (mods0 == mods) && (name0 == name) && (tparams0 == tparams) && (rhs0 == rhs) => t
      case _ => treeCopy.TypeDef(tree, mods, name, tparams, rhs)
    }
    def LabelDef(tree: Tree, name: Name, params: List[Ident], rhs: Tree) = tree match {
      case t @ LabelDef(name0, params0, rhs0)
      if (name0 == name) && (params0 == params) && (rhs0 == rhs) => t
      case _ => treeCopy.LabelDef(tree, name, params, rhs)
    }
    def Import(tree: Tree, expr: Tree, selectors: List[ImportSelector]) = tree match {
      case t @ Import(expr0, selectors0)
      if (expr0 == expr) && (selectors0 == selectors) => t
      case _ => treeCopy.Import(tree, expr, selectors)
    }
    def Template(tree: Tree, parents: List[Tree], self: ValDef, body: List[Tree]) = tree match {
      case t @ Template(parents0, self0, body0)
      if (parents0 == parents) && (self0 == self) && (body0 == body) => t
      case _ => treeCopy.Template(tree, parents, self, body)
    }
    def Block(tree: Tree, stats: List[Tree], expr: Tree) = tree match {
      case t @ Block(stats0, expr0)
      if ((stats0 == stats) && (expr0 == expr)) => t
      case _ => treeCopy.Block(tree, stats, expr)
    }
    def CaseDef(tree: Tree, pat: Tree, guard: Tree, body: Tree) = tree match {
      case t @ CaseDef(pat0, guard0, body0)
      if (pat0 == pat) && (guard0 == guard) && (body0 == body) => t
      case _ => treeCopy.CaseDef(tree, pat, guard, body)
    }
    def Alternative(tree: Tree, trees: List[Tree]) = tree match {
      case t @ Alternative(trees0)
      if trees0 == trees => t
      case _ => treeCopy.Alternative(tree, trees)
    }
    def Star(tree: Tree, elem: Tree) = tree match {
      case t @ Star(elem0)
      if elem0 == elem => t
      case _ => treeCopy.Star(tree, elem)
    }
    def Bind(tree: Tree, name: Name, body: Tree) = tree match {
      case t @ Bind(name0, body0)
      if (name0 == name) && (body0 == body) => t
      case _ => treeCopy.Bind(tree, name, body)
    }
    def UnApply(tree: Tree, fun: Tree, args: List[Tree]) = tree match {
      case t @ UnApply(fun0, args0)
      if (fun0 == fun) && (args0 == args) => t
      case _ => treeCopy.UnApply(tree, fun, args)
    }
    def ArrayValue(tree: Tree, elemtpt: Tree, trees: List[Tree]) = tree match {
      case t @ ArrayValue(elemtpt0, trees0)
      if (elemtpt0 == elemtpt) && (trees0 == trees) => t
      case _ => treeCopy.ArrayValue(tree, elemtpt, trees)
    }
    def Function(tree: Tree, vparams: List[ValDef], body: Tree) = tree match {
      case t @ Function(vparams0, body0)
      if (vparams0 == vparams) && (body0 == body) => t
      case _ => treeCopy.Function(tree, vparams, body)
    }
    def Assign(tree: Tree, lhs: Tree, rhs: Tree) = tree match {
      case t @ Assign(lhs0, rhs0)
      if (lhs0 == lhs) && (rhs0 == rhs) => t
      case _ => treeCopy.Assign(tree, lhs, rhs)
    }
    def If(tree: Tree, cond: Tree, thenp: Tree, elsep: Tree) = tree match {
      case t @ If(cond0, thenp0, elsep0)
      if (cond0 == cond) && (thenp0 == thenp) && (elsep0 == elsep) => t
      case _ => treeCopy.If(tree, cond, thenp, elsep)
    }
    def Match(tree: Tree, selector: Tree, cases: List[CaseDef]) =  tree match {
      case t @ Match(selector0, cases0)
      if (selector0 == selector) && (cases0 == cases) => t
      case _ => treeCopy.Match(tree, selector, cases)
    }
    def Return(tree: Tree, expr: Tree) = tree match {
      case t @ Return(expr0)
      if expr0 == expr => t
      case _ => treeCopy.Return(tree, expr)
    }
    def Try(tree: Tree, block: Tree, catches: List[CaseDef], finalizer: Tree) = tree match {
      case t @ Try(block0, catches0, finalizer0)
      if (block0 == block) && (catches0 == catches) && (finalizer0 == finalizer) => t
      case _ => treeCopy.Try(tree, block, catches, finalizer)
    }
    def Throw(tree: Tree, expr: Tree) = tree match {
      case t @ Throw(expr0)
      if expr0 == expr => t
      case _ => treeCopy.Throw(tree, expr)
    }
    def New(tree: Tree, tpt: Tree) = tree match {
      case t @ New(tpt0)
      if tpt0 == tpt => t
      case _ => treeCopy.New(tree, tpt)
    }
    def Typed(tree: Tree, expr: Tree, tpt: Tree) = tree match {
      case t @ Typed(expr0, tpt0)
      if (expr0 == expr) && (tpt0 == tpt) => t
      case _ => treeCopy.Typed(tree, expr, tpt)
    }
    def TypeApply(tree: Tree, fun: Tree, args: List[Tree]) = tree match {
      case t @ TypeApply(fun0, args0)
      if (fun0 == fun) && (args0 == args) => t
      case _ => treeCopy.TypeApply(tree, fun, args)
    }
    def Apply(tree: Tree, fun: Tree, args: List[Tree]) = tree match {
      case t @ Apply(fun0, args0)
      if (fun0 == fun) && (args0 == args) => t
      case _ => treeCopy.Apply(tree, fun, args)
    }
    def ApplyDynamic(tree: Tree, qual: Tree, args: List[Tree]) = tree match {
      case t @ ApplyDynamic(qual0, args0)
      if (qual0 == qual) && (args0 == args) => t
      case _ => treeCopy.ApplyDynamic(tree, qual, args)
    }
    def Super(tree: Tree, qual: Tree, mix: TypeName) = tree match {
      case t @ Super(qual0, mix0)
      if (qual0 == qual) && (mix0 == mix) => t
      case _ => treeCopy.Super(tree, qual, mix)
    }
    def This(tree: Tree, qual: Name) = tree match {
      case t @ This(qual0)
      if qual0 == qual => t
      case _ => treeCopy.This(tree, qual)
    }
    def Select(tree: Tree, qualifier: Tree, selector: Name) = tree match {
      case t @ Select(qualifier0, selector0)
      if (qualifier0 == qualifier) && (selector0 == selector) => t
      case _ => treeCopy.Select(tree, qualifier, selector)
    }
    def Ident(tree: Tree, name: Name) = tree match {
      case t @ Ident(name0)
      if name0 == name => t
      case _ => treeCopy.Ident(tree, name)
    }
    def Literal(tree: Tree, value: Constant) = tree match {
      case t @ Literal(value0)
      if value0 == value => t
      case _ => treeCopy.Literal(tree, value)
    }
    def TypeTree(tree: Tree) = tree match {
      case t @ TypeTree() => t
      case _ => treeCopy.TypeTree(tree)
    }
    def Annotated(tree: Tree, annot: Tree, arg: Tree) = tree match {
      case t @ Annotated(annot0, arg0)
      if (annot0==annot) => t
      case _ => treeCopy.Annotated(tree, annot, arg)
    }
    def SingletonTypeTree(tree: Tree, ref: Tree) = tree match {
      case t @ SingletonTypeTree(ref0)
      if ref0 == ref => t
      case _ => treeCopy.SingletonTypeTree(tree, ref)
    }
    def SelectFromTypeTree(tree: Tree, qualifier: Tree, selector: Name) = tree match {
      case t @ SelectFromTypeTree(qualifier0, selector0)
      if (qualifier0 == qualifier) && (selector0 == selector) => t
      case _ => treeCopy.SelectFromTypeTree(tree, qualifier, selector)
    }
    def CompoundTypeTree(tree: Tree, templ: Template) = tree match {
      case t @ CompoundTypeTree(templ0)
      if templ0 == templ => t
      case _ => treeCopy.CompoundTypeTree(tree, templ)
    }
    def AppliedTypeTree(tree: Tree, tpt: Tree, args: List[Tree]) = tree match {
      case t @ AppliedTypeTree(tpt0, args0)
      if (tpt0 == tpt) && (args0 == args) => t
      case _ => treeCopy.AppliedTypeTree(tree, tpt, args)
    }
    def TypeBoundsTree(tree: Tree, lo: Tree, hi: Tree) = tree match {
      case t @ TypeBoundsTree(lo0, hi0)
      if (lo0 == lo) && (hi0 == hi) => t
      case _ => treeCopy.TypeBoundsTree(tree, lo, hi)
    }
    def ExistentialTypeTree(tree: Tree, tpt: Tree, whereClauses: List[Tree]) = tree match {
      case t @ ExistentialTypeTree(tpt0, whereClauses0)
      if (tpt0 == tpt) && (whereClauses0 == whereClauses) => t
      case _ => treeCopy.ExistentialTypeTree(tree, tpt, whereClauses)
    }
  }

  abstract class Transformer {
    val treeCopy: TreeCopier = newLazyTreeCopier
    protected var currentOwner: Symbol = definitions.RootClass
    protected def currentMethod = currentOwner.enclMethod
    protected def currentClass = currentOwner.enclClass
    protected def currentPackage = currentOwner.toplevelClass.owner
    def transform(tree: Tree): Tree = tree match {
      case EmptyTree =>
        tree
      case PackageDef(pid, stats) =>
        treeCopy.PackageDef(
          tree, transform(pid).asInstanceOf[RefTree],
          atOwner(tree.symbol.moduleClass) {
            transformStats(stats, currentOwner)
          }
        )
      case ClassDef(mods, name, tparams, impl) =>
        atOwner(tree.symbol) {
          treeCopy.ClassDef(tree, transformModifiers(mods), name,
                            transformTypeDefs(tparams), transformTemplate(impl))
        }
      case ModuleDef(mods, name, impl) =>
        atOwner(tree.symbol.moduleClass) {
          treeCopy.ModuleDef(tree, transformModifiers(mods),
                             name, transformTemplate(impl))
        }
      case ValDef(mods, name, tpt, rhs) =>
        atOwner(tree.symbol) {
          treeCopy.ValDef(tree, transformModifiers(mods),
                          name, transform(tpt), transform(rhs))
        }
      case DefDef(mods, name, tparams, vparamss, tpt, rhs) =>
        atOwner(tree.symbol) {
          treeCopy.DefDef(tree, transformModifiers(mods), name,
                          transformTypeDefs(tparams), transformValDefss(vparamss),
                          transform(tpt), transform(rhs))
        }
      case TypeDef(mods, name, tparams, rhs) =>
        atOwner(tree.symbol) {
          treeCopy.TypeDef(tree, transformModifiers(mods), name,
                           transformTypeDefs(tparams), transform(rhs))
        }
      case LabelDef(name, params, rhs) =>
        treeCopy.LabelDef(tree, name, transformIdents(params), transform(rhs)) //bq: Martin, once, atOwner(...) works, also change `LamdaLifter.proxy'
      case Import(expr, selectors) =>
        treeCopy.Import(tree, transform(expr), selectors)
      case Template(parents, self, body) =>
        treeCopy.Template(tree, transformTrees(parents), transformValDef(self), transformStats(body, tree.symbol))
      case Block(stats, expr) =>
        treeCopy.Block(tree, transformStats(stats, currentOwner), transform(expr))
      case CaseDef(pat, guard, body) =>
        treeCopy.CaseDef(tree, transform(pat), transform(guard), transform(body))
      case Alternative(trees) =>
        treeCopy.Alternative(tree, transformTrees(trees))
      case Star(elem) =>
        treeCopy.Star(tree, transform(elem))
      case Bind(name, body) =>
        treeCopy.Bind(tree, name, transform(body))
      case UnApply(fun, args) =>
        treeCopy.UnApply(tree, fun, transformTrees(args)) // bq: see test/.../unapplyContexts2.scala
      case ArrayValue(elemtpt, trees) =>
        treeCopy.ArrayValue(tree, transform(elemtpt), transformTrees(trees))
      case Function(vparams, body) =>
        atOwner(tree.symbol) {
          treeCopy.Function(tree, transformValDefs(vparams), transform(body))
        }
      case Assign(lhs, rhs) =>
        treeCopy.Assign(tree, transform(lhs), transform(rhs))
      case If(cond, thenp, elsep) =>
        treeCopy.If(tree, transform(cond), transform(thenp), transform(elsep))
      case Match(selector, cases) =>
        treeCopy.Match(tree, transform(selector), transformCaseDefs(cases))
      case Return(expr) =>
        treeCopy.Return(tree, transform(expr))
      case Try(block, catches, finalizer) =>
        treeCopy.Try(tree, transform(block), transformCaseDefs(catches), transform(finalizer))
      case Throw(expr) =>
        treeCopy.Throw(tree, transform(expr))
      case New(tpt) =>
        treeCopy.New(tree, transform(tpt))
      case Typed(expr, tpt) =>
        treeCopy.Typed(tree, transform(expr), transform(tpt))
      case TypeApply(fun, args) =>
        treeCopy.TypeApply(tree, transform(fun), transformTrees(args))
      case Apply(fun, args) =>
        treeCopy.Apply(tree, transform(fun), transformTrees(args))
      case ApplyDynamic(qual, args) =>
        treeCopy.ApplyDynamic(tree, transform(qual), transformTrees(args))
      case Super(qual, mix) =>
        treeCopy.Super(tree, transform(qual), mix)
      case This(qual) =>
        treeCopy.This(tree, qual)
      case Select(qualifier, selector) =>
        treeCopy.Select(tree, transform(qualifier), selector)
      case Ident(name) =>
        treeCopy.Ident(tree, name)
      case Literal(value) =>
        treeCopy.Literal(tree, value)
      case TypeTree() =>
        treeCopy.TypeTree(tree)
      case Annotated(annot, arg) =>
        treeCopy.Annotated(tree, transform(annot), transform(arg))
      case SingletonTypeTree(ref) =>
        treeCopy.SingletonTypeTree(tree, transform(ref))
      case SelectFromTypeTree(qualifier, selector) =>
        treeCopy.SelectFromTypeTree(tree, transform(qualifier), selector)
      case CompoundTypeTree(templ) =>
        treeCopy.CompoundTypeTree(tree, transformTemplate(templ))
      case AppliedTypeTree(tpt, args) =>
        treeCopy.AppliedTypeTree(tree, transform(tpt), transformTrees(args))
      case TypeBoundsTree(lo, hi) =>
        treeCopy.TypeBoundsTree(tree, transform(lo), transform(hi))
      case ExistentialTypeTree(tpt, whereClauses) =>
        treeCopy.ExistentialTypeTree(tree, transform(tpt), transformTrees(whereClauses))
      case _ =>
        xtransform(this, tree)
    }

    def transformTrees(trees: List[Tree]): List[Tree] =
        trees mapConserve (transform(_))
    def transformTemplate(tree: Template): Template =
      transform(tree: Tree).asInstanceOf[Template]
    def transformTypeDefs(trees: List[TypeDef]): List[TypeDef] =
      trees mapConserve (tree => transform(tree).asInstanceOf[TypeDef])
    def transformValDef(tree: ValDef): ValDef =
      if (tree.isEmpty) tree else transform(tree).asInstanceOf[ValDef]
    def transformValDefs(trees: List[ValDef]): List[ValDef] =
      trees mapConserve (transformValDef(_))
    def transformValDefss(treess: List[List[ValDef]]): List[List[ValDef]] =
      treess mapConserve (transformValDefs(_))
    def transformCaseDefs(trees: List[CaseDef]): List[CaseDef] =
      trees mapConserve (tree => transform(tree).asInstanceOf[CaseDef])
    def transformIdents(trees: List[Ident]): List[Ident] =
      trees mapConserve (tree => transform(tree).asInstanceOf[Ident])
    def transformStats(stats: List[Tree], exprOwner: Symbol): List[Tree] =
      stats mapConserve (stat =>
        if (exprOwner != currentOwner && stat.isTerm) atOwner(exprOwner)(transform(stat))
        else transform(stat)) filter (EmptyTree !=)
    def transformModifiers(mods: Modifiers): Modifiers =
      mods.mapAnnotations(transformTrees)

    def atOwner[A](owner: Symbol)(trans: => A): A = {
      val prevOwner = currentOwner
      currentOwner = owner
      val result = trans
      currentOwner = prevOwner
      result
    }
  }

  protected def xtransform(transformer: Transformer, tree: Tree): Tree = throw new MatchError(tree)

  class ForeachTreeTraverser(f: Tree => Unit) extends Traverser {
    override def traverse(t: Tree) {
      f(t)
      super.traverse(t)
    }
  }

  class FilterTreeTraverser(p: Tree => Boolean) extends Traverser {
    val hits = new ListBuffer[Tree]
    override def traverse(t: Tree) {
      if (p(t)) hits += t
      super.traverse(t)
    }
  }

  class FindTreeTraverser(p: Tree => Boolean) extends Traverser {
    var result: Option[Tree] = None
    override def traverse(t: Tree) {
      if (result.isEmpty) {
        if (p(t)) result = Some(t)
        super.traverse(t)
      }
    }
  }

  protected def duplicateTree(tree: Tree): Tree

/* A standard pattern match
  case EmptyTree =>
  case PackageDef(pid, stats) =>
     // package pid { stats }
  case ClassDef(mods, name, tparams, impl) =>
     // mods class name [tparams] impl   where impl = extends parents { defs }
  case ModuleDef(mods, name, impl) =>                             (eliminated by refcheck)
     // mods object name impl  where impl = extends parents { defs }
  case ValDef(mods, name, tpt, rhs) =>
     // mods val name: tpt = rhs
     // note missing type information is expressed by tpt = TypeTree()
  case DefDef(mods, name, tparams, vparamss, tpt, rhs) =>
     // mods def name[tparams](vparams_1)...(vparams_n): tpt = rhs
     // note missing type information is expressed by tpt = TypeTree()
  case TypeDef(mods, name, tparams, rhs) =>                       (eliminated by erasure)
     // mods type name[tparams] = rhs
     // mods type name[tparams] >: lo <: hi,  where lo, hi are in a TypeBoundsTree,
                                              and DEFERRED is set in mods
  case LabelDef(name, params, rhs) =>
     // used for tailcalls and like
     // while/do are desugared to label defs as follows:
     // while (cond) body ==> LabelDef($L, List(), if (cond) { body; L$() } else ())
     // do body while (cond) ==> LabelDef($L, List(), body; if (cond) L$() else ())
  case Import(expr, selectors) =>                                 (eliminated by typecheck)
     // import expr.{selectors}
     // Selectors are a list of pairs of names (from, to).
     // The last (and maybe only name) may be a nme.WILDCARD
     // for instance
     //   import qual.{x, y => z, _}  would be represented as
     //   Import(qual, List(("x", "x"), ("y", "z"), (WILDCARD, null)))
  case Template(parents, self, body) =>
     // extends parents { self => body }
     // if self is missing it is represented as emptyValDef
  case Block(stats, expr) =>
     // { stats; expr }
  case CaseDef(pat, guard, body) =>                               (eliminated by transmatch/explicitouter)
    // case pat if guard => body
  case Alternative(trees) =>                                      (eliminated by transmatch/explicitouter)
    // pat1 | ... | patn
  case Star(elem) =>                                              (eliminated by transmatch/explicitouter)
    // pat*
  case Bind(name, body) =>                                        (eliminated by transmatch/explicitouter)
    // name @ pat
  case UnApply(fun: Tree, args)                                   (introduced by typer, eliminated by transmatch/explicitouter)
    // used for unapply's
  case ArrayValue(elemtpt, trees) =>                              (introduced by uncurry)
    // used to pass arguments to vararg arguments
    // for instance, printf("%s%d", foo, 42) is translated to after uncurry to:
    // Apply(
    //   Ident("printf"),
    //   Literal("%s%d"),
    //   ArrayValue(<Any>, List(Ident("foo"), Literal(42))))
  case Function(vparams, body) =>                                 (eliminated by lambdaLift)
    // vparams => body  where vparams:List[ValDef]
  case Assign(lhs, rhs) =>
    // lhs = rhs
  case If(cond, thenp, elsep) =>
    // if (cond) thenp else elsep
  case Match(selector, cases) =>
    // selector match { cases }
  case Return(expr) =>
    // return expr
  case Try(block, catches, finalizer) =>
    // try block catch { catches } finally finalizer where catches: List[CaseDef]
  case Throw(expr) =>
    // throw expr
  case New(tpt) =>
    // new tpt   always in the context: (new tpt).<init>[targs](args)
  case Typed(expr, tpt) =>                                        (eliminated by erasure)
    // expr: tpt
  case TypeApply(fun, args) =>
    // fun[args]
  case Apply(fun, args) =>
    // fun(args)
    // for instance fun[targs](args)  is expressed as  Apply(TypeApply(fun, targs), args)
  case ApplyDynamic(qual, args)                                   (introduced by erasure, eliminated by cleanup)
    // fun(args)
  case Super(qual, mix) =>
    // qual.super[mix]     if qual and/or mix is empty, ther are tpnme.EMPTY
  case This(qual) =>
    // qual.this
  case Select(qualifier, selector) =>
    // qualifier.selector
  case Ident(name) =>
    // name
    // note: type checker converts idents that refer to enclosing fields or methods
    // to selects; name ==> this.name
  case Literal(value) =>
    // value
  case TypeTree() =>                                              (introduced by refcheck)
    // a type that's not written out, but given in the tpe attribute
  case Annotated(annot, arg) =>                                   (eliminated by typer)
    // arg @annot  for types,  arg: @annot for exprs
  case SingletonTypeTree(ref) =>                                  (eliminated by uncurry)
    // ref.type
  case SelectFromTypeTree(qualifier, selector) =>                 (eliminated by uncurry)
    // qualifier # selector, a path-dependent type p.T is expressed as p.type # T
  case CompoundTypeTree(templ: Template) =>                       (eliminated by uncurry)
    // parent1 with ... with parentN { refinement }
  case AppliedTypeTree(tpt, args) =>                              (eliminated by uncurry)
    // tpt[args]
  case TypeBoundsTree(lo, hi) =>                                  (eliminated by uncurry)
    // >: lo <: hi
  case ExistentialTypeTree(tpt, whereClauses) =>                  (eliminated by uncurry)
    // tpt forSome { whereClauses }
*/
}
<|MERGE_RESOLUTION|>--- conflicted
+++ resolved
@@ -8,13 +8,8 @@
 
 import scala.collection.mutable.ListBuffer
 
-<<<<<<< HEAD
-trait Trees /*extends reflect.generic.Trees*/ { self: Universe =>
-=======
 // Syncnote: Trees are currently not thread-safe.
-
 trait Trees { self: Universe =>
->>>>>>> 3a09b784
 
   private[scala] var nodeCount = 0
 
