/*                     __                                               *\
**     ________ ___   / /  ___     Scala API                            **
**    / __/ __// _ | / /  / _ |    (c) 2002-2013, LAMP/EPFL             **
**  __\ \/ /__/ __ |/ /__/ __ |    http://scala-lang.org/               **
** /____/\___/_/ |_/____/_/ | |                                         **
**                          |/                                          **
\*                                                                      */

package scala
package collection
package mutable

import scala.compat.Platform.arraycopy
import scala.reflect.ClassTag
import scala.runtime.ScalaRunTime._
import parallel.mutable.ParArray

/** This class serves as a wrapper for `Array`s with all the operations found in
 *  indexed sequences. Where needed, instances of arrays are implicitly converted
 *  into this class.
 *
 *  The difference between this class and `WrappedArray` is that calling transformer
 *  methods such as `filter` and `map` will yield an array, whereas a `WrappedArray`
 *  will remain a `WrappedArray`.
 *
 *  @since 2.8
 *
 *  @tparam T   type of the elements contained in this array.
 *
 *  @define Coll `Array`
 *  @define orderDependent
 *  @define orderDependentFold
 *  @define mayNotTerminateInf
 *  @define willNotTerminateInf
 */
trait ArrayOps[T] extends Any with ArrayLike[T, Array[T]] with CustomParallelizable[T, ParArray[T]] {

  private def elementClass: Class[_] =
    arrayElementClass(repr.getClass)

  override def copyToArray[U >: T](xs: Array[U], start: Int, len: Int) {
    var l = math.min(len, repr.length)
    if (xs.length - start < l) l = xs.length - start max 0
    Array.copy(repr, 0, xs, start, l)
  }

  override def toArray[U >: T : ClassTag]: Array[U] = {
    val thatElementClass = arrayElementClass(implicitly[ClassTag[U]])
    if (elementClass eq thatElementClass)
      repr.asInstanceOf[Array[U]]
    else
      super.toArray[U]
  }

  def :+[B >: T: scala.reflect.ClassTag](elem: B): Array[B] = {
    val result = Array.ofDim[B](repr.length + 1)
    Array.copy(repr, 0, result, 0, repr.length)
    result(repr.length) = elem
    result
  }

  def +:[B >: T: scala.reflect.ClassTag](elem: B): Array[B] = {
    val result = Array.ofDim[B](repr.length + 1)
    result(0) = elem
    Array.copy(repr, 0, result, 1, repr.length)
    result
  }

  override def par = ParArray.handoff(repr)

  /** Flattens a two-dimensional array by concatenating all its rows
   *  into a single array.
   *
   *  @tparam U        Type of row elements.
   *  @param asTrav    A function that converts elements of this array to rows - arrays of type `U`.
   *  @return          An array obtained by concatenating rows of this array.
   */
  def flatten[U](implicit asTrav: T => scala.collection.Traversable[U], m: ClassTag[U]): Array[U] = {
    val b = Array.newBuilder[U]
    b.sizeHint(map{case is: scala.collection.IndexedSeq[_] => is.size case _ => 0}.sum)
    for (xs <- this)
      b ++= asTrav(xs)
    b.result()
  }

  /** Transposes a two dimensional array.
   *
   *  @tparam U       Type of row elements.
   *  @param asArray  A function that converts elements of this array to rows - arrays of type `U`.
   *  @return         An array obtained by replacing elements of this arrays with rows the represent.
   */
  def transpose[U](implicit asArray: T => Array[U]): Array[Array[U]] = {
    val bb: Builder[Array[U], Array[Array[U]]] = Array.newBuilder(ClassTag[Array[U]](elementClass))
    if (isEmpty) bb.result()
    else {
      def mkRowBuilder() = Array.newBuilder(ClassTag[U](arrayElementClass(elementClass)))
      val bs = asArray(head) map (_ => mkRowBuilder())
      for (xs <- this) {
        var i = 0
        for (x <- asArray(xs)) {
          bs(i) += x
          i += 1
        }
      }
      for (b <- bs) bb += b.result()
      bb.result()
    }
<<<<<<< HEAD
    val bb: Builder[Array[U], Array[Array[U]]] = Array.newBuilder(ClassTag[Array[U]](elementClass))
    for (b <- bs) bb += b.result
    bb.result()
=======
>>>>>>> 773f6a8d
  }

  def seq = thisCollection

}

/**
 * A companion object for `ArrayOps`.
 *
 * @since 2.8
 */
object ArrayOps {

  /** A class of `ArrayOps` for arrays containing reference types. */
  final class ofRef[T <: AnyRef](override val repr: Array[T]) extends AnyVal with ArrayOps[T] with ArrayLike[T, Array[T]] {

    override protected[this] def thisCollection: WrappedArray[T] = new WrappedArray.ofRef[T](repr)
    override protected[this] def toCollection(repr: Array[T]): WrappedArray[T] = new WrappedArray.ofRef[T](repr)
    override protected[this] def newBuilder = new ArrayBuilder.ofRef[T]()(ClassTag[T](arrayElementClass(repr.getClass)))

    def length: Int = repr.length
    def apply(index: Int): T = repr(index)
    def update(index: Int, elem: T) { repr(index) = elem }
  }

  /** A class of `ArrayOps` for arrays containing `byte`s. */
final class ofByte(override val repr: Array[Byte]) extends AnyVal with ArrayOps[Byte] with ArrayLike[Byte, Array[Byte]] {

    override protected[this] def thisCollection: WrappedArray[Byte] = new WrappedArray.ofByte(repr)
    override protected[this] def toCollection(repr: Array[Byte]): WrappedArray[Byte] = new WrappedArray.ofByte(repr)
    override protected[this] def newBuilder = new ArrayBuilder.ofByte

    def length: Int = repr.length
    def apply(index: Int): Byte = repr(index)
    def update(index: Int, elem: Byte) { repr(index) = elem }
  }

  /** A class of `ArrayOps` for arrays containing `short`s. */
final class ofShort(override val repr: Array[Short]) extends AnyVal with ArrayOps[Short] with ArrayLike[Short, Array[Short]] {

    override protected[this] def thisCollection: WrappedArray[Short] = new WrappedArray.ofShort(repr)
    override protected[this] def toCollection(repr: Array[Short]): WrappedArray[Short] = new WrappedArray.ofShort(repr)
    override protected[this] def newBuilder = new ArrayBuilder.ofShort

    def length: Int = repr.length
    def apply(index: Int): Short = repr(index)
    def update(index: Int, elem: Short) { repr(index) = elem }
  }

  /** A class of `ArrayOps` for arrays containing `char`s. */
final class ofChar(override val repr: Array[Char]) extends AnyVal with ArrayOps[Char] with ArrayLike[Char, Array[Char]] {

    override protected[this] def thisCollection: WrappedArray[Char] = new WrappedArray.ofChar(repr)
    override protected[this] def toCollection(repr: Array[Char]): WrappedArray[Char] = new WrappedArray.ofChar(repr)
    override protected[this] def newBuilder = new ArrayBuilder.ofChar

    def length: Int = repr.length
    def apply(index: Int): Char = repr(index)
    def update(index: Int, elem: Char) { repr(index) = elem }
  }

  /** A class of `ArrayOps` for arrays containing `int`s. */
final class ofInt(override val repr: Array[Int]) extends AnyVal with ArrayOps[Int] with ArrayLike[Int, Array[Int]] {

    override protected[this] def thisCollection: WrappedArray[Int] = new WrappedArray.ofInt(repr)
    override protected[this] def toCollection(repr: Array[Int]): WrappedArray[Int] = new WrappedArray.ofInt(repr)
    override protected[this] def newBuilder = new ArrayBuilder.ofInt

    def length: Int = repr.length
    def apply(index: Int): Int = repr(index)
    def update(index: Int, elem: Int) { repr(index) = elem }
  }

  /** A class of `ArrayOps` for arrays containing `long`s. */
final class ofLong(override val repr: Array[Long]) extends AnyVal with ArrayOps[Long] with ArrayLike[Long, Array[Long]] {

    override protected[this] def thisCollection: WrappedArray[Long] = new WrappedArray.ofLong(repr)
    override protected[this] def toCollection(repr: Array[Long]): WrappedArray[Long] = new WrappedArray.ofLong(repr)
    override protected[this] def newBuilder = new ArrayBuilder.ofLong

    def length: Int = repr.length
    def apply(index: Int): Long = repr(index)
    def update(index: Int, elem: Long) { repr(index) = elem }
  }

  /** A class of `ArrayOps` for arrays containing `float`s. */
final class ofFloat(override val repr: Array[Float]) extends AnyVal with ArrayOps[Float] with ArrayLike[Float, Array[Float]] {

    override protected[this] def thisCollection: WrappedArray[Float] = new WrappedArray.ofFloat(repr)
    override protected[this] def toCollection(repr: Array[Float]): WrappedArray[Float] = new WrappedArray.ofFloat(repr)
    override protected[this] def newBuilder = new ArrayBuilder.ofFloat

    def length: Int = repr.length
    def apply(index: Int): Float = repr(index)
    def update(index: Int, elem: Float) { repr(index) = elem }
  }

  /** A class of `ArrayOps` for arrays containing `double`s. */
final class ofDouble(override val repr: Array[Double]) extends AnyVal with ArrayOps[Double] with ArrayLike[Double, Array[Double]] {

    override protected[this] def thisCollection: WrappedArray[Double] = new WrappedArray.ofDouble(repr)
    override protected[this] def toCollection(repr: Array[Double]): WrappedArray[Double] = new WrappedArray.ofDouble(repr)
    override protected[this] def newBuilder = new ArrayBuilder.ofDouble

    def length: Int = repr.length
    def apply(index: Int): Double = repr(index)
    def update(index: Int, elem: Double) { repr(index) = elem }
  }

  /** A class of `ArrayOps` for arrays containing `boolean`s. */
final class ofBoolean(override val repr: Array[Boolean]) extends AnyVal with ArrayOps[Boolean] with ArrayLike[Boolean, Array[Boolean]] {

    override protected[this] def thisCollection: WrappedArray[Boolean] = new WrappedArray.ofBoolean(repr)
    override protected[this] def toCollection(repr: Array[Boolean]): WrappedArray[Boolean] = new WrappedArray.ofBoolean(repr)
    override protected[this] def newBuilder = new ArrayBuilder.ofBoolean

    def length: Int = repr.length
    def apply(index: Int): Boolean = repr(index)
    def update(index: Int, elem: Boolean) { repr(index) = elem }
  }

  /** A class of `ArrayOps` for arrays of `Unit` types. */
final class ofUnit(override val repr: Array[Unit]) extends AnyVal with ArrayOps[Unit] with ArrayLike[Unit, Array[Unit]] {

    override protected[this] def thisCollection: WrappedArray[Unit] = new WrappedArray.ofUnit(repr)
    override protected[this] def toCollection(repr: Array[Unit]): WrappedArray[Unit] = new WrappedArray.ofUnit(repr)
    override protected[this] def newBuilder = new ArrayBuilder.ofUnit

    def length: Int = repr.length
    def apply(index: Int): Unit = repr(index)
    def update(index: Int, elem: Unit) { repr(index) = elem }
  }
}<|MERGE_RESOLUTION|>--- conflicted
+++ resolved
@@ -105,12 +105,6 @@
       for (b <- bs) bb += b.result()
       bb.result()
     }
-<<<<<<< HEAD
-    val bb: Builder[Array[U], Array[Array[U]]] = Array.newBuilder(ClassTag[Array[U]](elementClass))
-    for (b <- bs) bb += b.result
-    bb.result()
-=======
->>>>>>> 773f6a8d
   }
 
   def seq = thisCollection
