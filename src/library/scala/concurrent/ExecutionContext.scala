/*                     __                                               *\
**     ________ ___   / /  ___     Scala API                            **
**    / __/ __// _ | / /  / _ |    (c) 2003-2011, LAMP/EPFL             **
**  __\ \/ /__/ __ |/ /__/ __ |    http://scala-lang.org/               **
** /____/\___/_/ |_/____/_/ | |                                         **
**                          |/                                          **
\*                                                                      */

package scala.concurrent



import java.util.concurrent.atomic.{ AtomicInteger }
import java.util.concurrent.{ Executors, Future => JFuture, Callable, ExecutorService, Executor }
import scala.concurrent.util.Duration
import scala.concurrent.forkjoin.{ ForkJoinPool, RecursiveTask => FJTask, RecursiveAction, ForkJoinWorkerThread }
import scala.collection.generic.CanBuildFrom
import collection._



trait ExecutionContext {
  
  /** Runs a block of code on this execution context.
   */
  def execute(runnable: Runnable): Unit
  
  /** Used internally by the framework - blocks execution for at most `atMost` time while waiting
   *  for an `awaitable` object to become ready.
   *  
   *  Clients should use `scala.concurrent.blocking` instead.
   */
  def internalBlockingCall[T](awaitable: Awaitable[T], atMost: Duration): T
  
  /** Reports that an asynchronous computation failed.
   */
  def reportFailure(t: Throwable): Unit
  
}


/** Contains factory methods for creating execution contexts.
 */
object ExecutionContext {
  
  implicit def defaultExecutionContext: ExecutionContext = scala.concurrent.defaultExecutionContext
  
  /** Creates an `ExecutionContext` from the given `ExecutorService`.
   */
<<<<<<< HEAD
  //FIXME return ExecutionContext with ExecutorService
  def fromExecutorService(e: ExecutorService): ExecutionContext with Executor = new impl.ExecutionContextImpl(e)
=======
  def fromExecutorService(e: ExecutorService, reporter: Throwable => Unit = defaultReporter): ExecutionContext with Executor = new impl.ExecutionContextImpl(e, reporter)
>>>>>>> 90d2bee4
  
  /** Creates an `ExecutionContext` from the given `Executor`.
   */
  def fromExecutor(e: Executor, reporter: Throwable => Unit = defaultReporter): ExecutionContext with Executor = new impl.ExecutionContextImpl(e, reporter)
  
  def defaultReporter: Throwable => Unit = {
    // `Error`s are currently wrapped by `resolver`.
    // Also, re-throwing `Error`s here causes an exception handling test to fail.
    //case e: Error => throw e
    case t => t.printStackTrace()
  }
  
}

<|MERGE_RESOLUTION|>--- conflicted
+++ resolved
@@ -47,12 +47,7 @@
   
   /** Creates an `ExecutionContext` from the given `ExecutorService`.
    */
-<<<<<<< HEAD
-  //FIXME return ExecutionContext with ExecutorService
-  def fromExecutorService(e: ExecutorService): ExecutionContext with Executor = new impl.ExecutionContextImpl(e)
-=======
   def fromExecutorService(e: ExecutorService, reporter: Throwable => Unit = defaultReporter): ExecutionContext with Executor = new impl.ExecutionContextImpl(e, reporter)
->>>>>>> 90d2bee4
   
   /** Creates an `ExecutionContext` from the given `Executor`.
    */
