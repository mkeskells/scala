/*
 * Scala (https://www.scala-lang.org)
 *
 * Copyright EPFL and Lightbend, Inc.
 *
 * Licensed under Apache License 2.0
 * (http://www.apache.org/licenses/LICENSE-2.0).
 *
 * See the NOTICE file distributed with this work for
 * additional information regarding copyright ownership.
 */

package scala.concurrent

import scala.language.higherKinds
import java.util.concurrent.{ CountDownLatch, TimeUnit }
import java.util.concurrent.atomic.AtomicReference

import scala.util.control.{NonFatal, NoStackTrace}
import scala.util.{Failure, Success, Try}
import scala.concurrent.duration._
import scala.collection.BuildFrom
import scala.collection.mutable.{Builder, ArrayBuffer}
import scala.reflect.ClassTag

import scala.concurrent.ExecutionContext.parasitic

/** A `Future` represents a value which may or may not *currently* be available,
 *  but will be available at some point, or an exception if that value could not be made available.
 *
 *  Asynchronous computations that yield futures are created with the `Future.apply` call and are computed using a supplied `ExecutionContext`,
 * which can be backed by a Thread pool.
 *
 *  {{{
 *  import ExecutionContext.Implicits.global
 *  val s = "Hello"
 *  val f: Future[String] = Future {
 *    s + " future!"
 *  }
 *  f foreach {
 *    msg => println(msg)
 *  }
 *  }}}
 *
 *  @see [[http://docs.scala-lang.org/overviews/core/futures.html Futures and Promises]]
 *
 *  @define multipleCallbacks
 *  Multiple callbacks may be registered; there is no guarantee that they will be
 *  executed in a particular order.
 *
 *  @define caughtThrowables
 *  This future may contain a throwable object and this means that the future failed.
 *  Futures obtained through combinators have the same exception as the future they were obtained from.
 *  The following throwable objects are not contained in the future:
 *  - `Error` - fatal errors are not contained within futures
 *  - `InterruptedException` - not contained within futures
 *  - all `scala.util.control.ControlThrowable` except `NonLocalReturnControl` - not contained within futures
 *
 *  Instead, the future is completed with a ExecutionException with one of the exceptions above
 *  as the cause.
 *  If a future is failed with a `scala.runtime.NonLocalReturnControl`,
 *  it is completed with a value from that throwable instead.
 *
 *  @define swallowsExceptions
 *  Since this method executes asynchronously and does not produce a return value,
 *  any non-fatal exceptions thrown will be reported to the `ExecutionContext`.
 *
 *  @define nonDeterministic
 *  Note: using this method yields nondeterministic dataflow programs.
 *
 *  @define forComprehensionExamples
 *  Example:
 *
 *  {{{
 *  val f = Future { 5 }
 *  val g = Future { 3 }
 *  val h = for {
 *    x: Int <- f // returns Future(5)
 *    y: Int <- g // returns Future(3)
 *  } yield x + y
 *  }}}
 *
 *  is translated to:
 *
 *  {{{
 *  f flatMap { (x: Int) => g map { (y: Int) => x + y } }
 *  }}}
 *
 * @define callbackInContext
 * The provided callback always runs in the provided implicit
 *`ExecutionContext`, though there is no guarantee that the
 * `execute()` method on the `ExecutionContext` will be called once
 * per callback or that `execute()` will be called in the current
 * thread. That is, the implementation may run multiple callbacks
 * in a batch within a single `execute()` and it may run
 * `execute()` either immediately or asynchronously.
 * Completion of the Future must *happen-before* the invocation of the callback.
 */
trait Future[+T] extends Awaitable[T] {

  /* Callbacks */

  /** When this future is completed, either through an exception, or a value,
   *  apply the provided function.
   *
   *  If the future has already been completed,
   *  this will either be applied immediately or be scheduled asynchronously.
   *
   *  Note that the returned value of `f` will be discarded.
   *
   *  $swallowsExceptions
   *  $multipleCallbacks
   *  $callbackInContext
   *
   * @tparam U    only used to accept any return type of the given callback function
   * @param f     the function to be executed when this `Future` completes
   * @group Callbacks
   */
  def onComplete[U](f: Try[T] => U)(implicit executor: ExecutionContext): Unit


  /* Miscellaneous */

  /** Returns whether the future had already been completed with
   *  a value or an exception.
   *
   *  $nonDeterministic
   *
   *  @return    `true` if the future was completed, `false` otherwise
   * @group Polling
   */
  def isCompleted: Boolean

  /** The current value of this `Future`.
   *
   *  $nonDeterministic
   *
   *  If the future was not completed the returned value will be `None`.
   *  If the future was completed the value will be `Some(Success(t))`
   *  if it contained a valid result, or `Some(Failure(error))` if it contained
   *  an exception.
   *
   * @return    `None` if the `Future` wasn't completed, `Some` if it was.
   * @group Polling
   */
  def value: Option[Try[T]]


  /* Projections */

  /** The returned `Future` will be successfully completed with the `Throwable` of the original `Future`
   *  if the original `Future` fails.
   *
   *  If the original `Future` is successful, the returned `Future` is failed with a `NoSuchElementException`.
   *
   *  $caughtThrowables
   *
   * @return a failed projection of this `Future`.
   * @group Transformations
   */
  def failed: Future[Throwable] = transform(Future.failedFun)(parasitic)


  /* Monadic operations */

  /** Asynchronously processes the value in the future once the value becomes available.
   *
   *  WARNING: Will not be called if this future is never completed or if it is completed with a failure.
   *
   *  $swallowsExceptions
   *
   * @tparam U     only used to accept any return type of the given callback function
   * @param f      the function which will be executed if this `Future` completes with a result,
   *               the return value of `f` will be discarded.
   * @group Callbacks
   */
  def foreach[U](f: T => U)(implicit executor: ExecutionContext): Unit = onComplete { _ foreach f }

  /** Creates a new future by applying the 's' function to the successful result of
   *  this future, or the 'f' function to the failed result. If there is any non-fatal
   *  exception thrown when 's' or 'f' is applied, that exception will be propagated
   *  to the resulting future.
   *
   * @tparam S  the type of the returned `Future`
   * @param  s  function that transforms a successful result of the receiver into a successful result of the returned future
   * @param  f  function that transforms a failure of the receiver into a failure of the returned future
   * @return    a `Future` that will be completed with the transformed value
   * @group Transformations
   */
  def transform[S](s: T => S, f: Throwable => Throwable)(implicit executor: ExecutionContext): Future[S] =
    transform {
      t =>
        if (t.isInstanceOf[Success[T]]) t map s
        else throw f(t.asInstanceOf[Failure[T]].exception) // will throw fatal errors!
    }

  /** Creates a new Future by applying the specified function to the result
   * of this Future. If there is any non-fatal exception thrown when 'f'
   * is applied then that exception will be propagated to the resulting future.
   *
   * @tparam S  the type of the returned `Future`
   * @param  f  function that transforms the result of this future
   * @return    a `Future` that will be completed with the transformed value
   * @group Transformations
   */
  def transform[S](f: Try[T] => Try[S])(implicit executor: ExecutionContext): Future[S]

  /** Creates a new Future by applying the specified function, which produces a Future, to the result
   * of this Future. If there is any non-fatal exception thrown when 'f'
   * is applied then that exception will be propagated to the resulting future.
   *
   * @tparam S  the type of the returned `Future`
   * @param  f  function that transforms the result of this future
   * @return    a `Future` that will be completed with the transformed value
   * @group Transformations
   */
  def transformWith[S](f: Try[T] => Future[S])(implicit executor: ExecutionContext): Future[S]


  /** Creates a new future by applying a function to the successful result of
   *  this future. If this future is completed with an exception then the new
   *  future will also contain this exception.
   *
   *  Example:
   *
   *  {{{
   *  val f = Future { "The future" }
   *  val g = f map { x: String => x + " is now!" }
   *  }}}
   *
   *  Note that a for comprehension involving a `Future`
   *  may expand to include a call to `map` and or `flatMap`
   *  and `withFilter`.  See [[scala.concurrent.Future#flatMap]] for an example of such a comprehension.
   *
   *
   * @tparam S  the type of the returned `Future`
   * @param f   the function which will be applied to the successful result of this `Future`
   * @return    a `Future` which will be completed with the result of the application of the function
   * @group Transformations
   */
  def map[S](f: T => S)(implicit executor: ExecutionContext): Future[S] = transform(_ map f)

  /** Creates a new future by applying a function to the successful result of
   *  this future, and returns the result of the function as the new future.
   *  If this future is completed with an exception then the new future will
   *  also contain this exception.
   *
   *  $forComprehensionExamples
   *
   * @tparam S  the type of the returned `Future`
   * @param f   the function which will be applied to the successful result of this `Future`
   * @return    a `Future` which will be completed with the result of the application of the function
   * @group Transformations
   */
  def flatMap[S](f: T => Future[S])(implicit executor: ExecutionContext): Future[S] = transformWith {
    t =>
      if(t.isInstanceOf[Success[T]]) f(t.asInstanceOf[Success[T]].value)
      else this.asInstanceOf[Future[S]] // Safe cast
  }

  /** Creates a new future with one level of nesting flattened, this method is equivalent
   *  to `flatMap(identity)`.
   *
   * @tparam S  the type of the returned `Future`
   * @group Transformations
   */
  def flatten[S](implicit ev: T <:< Future[S]): Future[S] = flatMap(ev)(parasitic)

  /** Creates a new future by filtering the value of the current future with a predicate.
   *
   *  If the current future contains a value which satisfies the predicate, the new future will also hold that value.
   *  Otherwise, the resulting future will fail with a `NoSuchElementException`.
   *
   *  If the current future fails, then the resulting future also fails.
   *
   *  Example:
   *  {{{
   *  val f = Future { 5 }
   *  val g = f filter { _ % 2 == 1 }
   *  val h = f filter { _ % 2 == 0 }
   *  g foreach println // Eventually prints 5
   *  Await.result(h, Duration.Zero) // throw a NoSuchElementException
   *  }}}
   *
   * @param p   the predicate to apply to the successful result of this `Future`
   * @return    a `Future` which will hold the successful result of this `Future` if it matches the predicate or a `NoSuchElementException`
   * @group Transformations
   */
  def filter(p: T => Boolean)(implicit executor: ExecutionContext): Future[T] =
    transform {
      t =>
        if (t.isInstanceOf[Success[T]]) {
          if (p(t.asInstanceOf[Success[T]].value)) t
          else Future.filterFailure
        } else t
    }

  /** Used by for-comprehensions.
   * @group Transformations
   */
  final def withFilter(p: T => Boolean)(implicit executor: ExecutionContext): Future[T] = filter(p)(executor)

  /** Creates a new future by mapping the value of the current future, if the given partial function is defined at that value.
   *
   *  If the current future contains a value for which the partial function is defined, the new future will also hold that value.
   *  Otherwise, the resulting future will fail with a `NoSuchElementException`.
   *
   *  If the current future fails, then the resulting future also fails.
   *
   *  Example:
   *  {{{
   *  val f = Future { -5 }
   *  val g = f collect {
   *    case x if x < 0 => -x
   *  }
   *  val h = f collect {
   *    case x if x > 0 => x * 2
   *  }
   *  g foreach println // Eventually prints 5
   *  Await.result(h, Duration.Zero) // throw a NoSuchElementException
   *  }}}
   *
   * @tparam S    the type of the returned `Future`
   * @param pf    the `PartialFunction` to apply to the successful result of this `Future`
   * @return      a `Future` holding the result of application of the `PartialFunction` or a `NoSuchElementException`
   * @group Transformations
   */
  def collect[S](pf: PartialFunction[T, S])(implicit executor: ExecutionContext): Future[S] =
    transform {
      t =>
        if (t.isInstanceOf[Success[T]])
          Success(pf.applyOrElse(t.asInstanceOf[Success[T]].value, Future.collectFailed))
        else t.asInstanceOf[Failure[S]]
    }

  /** Creates a new future that will handle any matching throwable that this
   *  future might contain. If there is no match, or if this future contains
   *  a valid result then the new future will contain the same.
   *
   *  Example:
   *
   *  {{{
   *  Future (6 / 0) recover { case e: ArithmeticException => 0 } // result: 0
   *  Future (6 / 0) recover { case e: NotFoundException   => 0 } // result: exception
   *  Future (6 / 2) recover { case e: ArithmeticException => 0 } // result: 3
   *  }}}
   *
   * @tparam U    the type of the returned `Future`
   * @param pf    the `PartialFunction` to apply if this `Future` fails
   * @return      a `Future` with the successful value of this `Future` or the result of the `PartialFunction`
   * @group Transformations
   */
  def recover[U >: T](pf: PartialFunction[Throwable, U])(implicit executor: ExecutionContext): Future[U] =
    transform { _ recover pf }

  /** Creates a new future that will handle any matching throwable that this
   *  future might contain by assigning it a value of another future.
   *
   *  If there is no match, or if this future contains
   *  a valid result then the new future will contain the same result.
   *
   *  Example:
   *
   *  {{{
   *  val f = Future { Int.MaxValue }
   *  Future (6 / 0) recoverWith { case e: ArithmeticException => f } // result: Int.MaxValue
   *  }}}
   *
   * @tparam U    the type of the returned `Future`
   * @param pf    the `PartialFunction` to apply if this `Future` fails
   * @return      a `Future` with the successful value of this `Future` or the outcome of the `Future` returned by the `PartialFunction`
   * @group Transformations
   */
  def recoverWith[U >: T](pf: PartialFunction[Throwable, Future[U]])(implicit executor: ExecutionContext): Future[U] =
    transformWith {
      t =>
        if (t.isInstanceOf[Failure[T]]) {
          val result = pf.applyOrElse(t.asInstanceOf[Failure[T]].exception, Future.recoverWithFailed)
          if (result ne Future.recoverWithFailedMarker) result
          else this
        } else this
    }

  /** Zips the values of `this` and `that` future, and creates
   *  a new future holding the tuple of their results.
   *
   *  If `this` future fails, the resulting future is failed
   *  with the throwable stored in `this`.
   *  Otherwise, if `that` future fails, the resulting future is failed
   *  with the throwable stored in `that`.
   *
   * @tparam U      the type of the other `Future`
   * @param that    the other `Future`
   * @return        a `Future` with the results of both futures or the failure of the first of them that failed
   * @group Transformations
   */
  def zip[U](that: Future[U]): Future[(T, U)] =
    zipWith(that)(Future.zipWithTuple2Fun)(parasitic)

  /** Zips the values of `this` and `that` future using a function `f`,
   *  and creates a new future holding the result.
   *
   *  If `this` future fails, the resulting future is failed
   *  with the throwable stored in `this`.
   *  Otherwise, if `that` future fails, the resulting future is failed
   *  with the throwable stored in `that`.
   *  If the application of `f` throws a throwable, the resulting future
   *  is failed with that throwable if it is non-fatal.
   *
   * @tparam U      the type of the other `Future`
   * @tparam R      the type of the resulting `Future`
   * @param that    the other `Future`
   * @param f       the function to apply to the results of `this` and `that`
   * @return        a `Future` with the result of the application of `f` to the results of `this` and `that`
   * @group Transformations
   */
  def zipWith[U, R](that: Future[U])(f: (T, U) => R)(implicit executor: ExecutionContext): Future[R] =
    flatMap(r1 => that.map(r2 => f(r1, r2)))(if (executor.isInstanceOf[BatchingExecutor]) executor else parasitic)

  /** Creates a new future which holds the result of this future if it was completed successfully, or, if not,
   *  the result of the `that` future if `that` is completed successfully.
   *  If both futures are failed, the resulting future holds the throwable object of the first future.
   *
   *  Using this method will not cause concurrent programs to become nondeterministic.
   *
   *  Example:
   *  {{{
   *  val f = Future { throw new RuntimeException("failed") }
   *  val g = Future { 5 }
   *  val h = f fallbackTo g
   *  h foreach println // Eventually prints 5
   *  }}}
   *
   * @tparam U     the type of the other `Future` and the resulting `Future`
   * @param that   the `Future` whose result we want to use if this `Future` fails.
   * @return       a `Future` with the successful result of this or that `Future` or the failure of this `Future` if both fail
   * @group Transformations
   */
  def fallbackTo[U >: T](that: Future[U]): Future[U] =
    if (this eq that) this
    else {
      implicit val ec = parasitic
      transformWith {
        t =>
          if (t.isInstanceOf[Success[T]]) this
          else that transform { tt => if (tt.isInstanceOf[Success[U]]) tt else t }
      }
    }

  /** Creates a new `Future[S]` which is completed with this `Future`'s result if
   *  that conforms to `S`'s erased type or a `ClassCastException` otherwise.
   *
   * @tparam S     the type of the returned `Future`
   * @param tag    the `ClassTag` which will be used to cast the result of this `Future`
   * @return       a `Future` holding the casted result of this `Future` or a `ClassCastException` otherwise
   * @group Transformations
   */
  def mapTo[S](implicit tag: ClassTag[S]): Future[S] = {
    implicit val ec = parasitic
    val boxedClass = {
      val c = tag.runtimeClass
      if (c.isPrimitive) Future.toBoxed(c) else c
    }
    require(boxedClass ne null)
    map(s => boxedClass.cast(s).asInstanceOf[S])
  }

  /** Applies the side-effecting function to the result of this future, and returns
   *  a new future with the result of this future.
   *
   *  This method allows one to enforce that the callbacks are executed in a
   *  specified order.
   *
   *  Note that if one of the chained `andThen` callbacks throws
   *  an exception, that exception is not propagated to the subsequent `andThen`
   *  callbacks. Instead, the subsequent `andThen` callbacks are given the original
   *  value of this future.
   *
   *  The following example prints out `5`:
   *
   *  {{{
   *  val f = Future { 5 }
   *  f andThen {
   *    case r => throw new RuntimeException("runtime exception")
   *  } andThen {
   *    case Failure(t) => println(t)
   *    case Success(v) => println(v)
   *  }
   *  }}}
   *
   * $swallowsExceptions
   *
   * @tparam U     only used to accept any return type of the given `PartialFunction`
   * @param pf     a `PartialFunction` which will be conditionally applied to the outcome of this `Future`
   * @return       a `Future` which will be completed with the exact same outcome as this `Future` but after the `PartialFunction` has been executed.
   * @group Callbacks
   */
  def andThen[U](pf: PartialFunction[Try[T], U])(implicit executor: ExecutionContext): Future[T] =
    transform {
      result =>
        try pf.applyOrElse[Try[T], Any](result, Future.id[Try[T]])
        catch { case t if NonFatal(t) => executor.reportFailure(t) }
        // TODO: use `finally`?
        result
    }
}



/** Future companion object.
 *
 *  @define nonDeterministic
 *  Note: using this method yields nondeterministic dataflow programs.
 */
object Future {

  /**
   * Utilities, hoisted functions, etc.
   */

  private[concurrent] final val toBoxed = Map[Class[_], Class[_]](
    classOf[Boolean] -> classOf[java.lang.Boolean],
    classOf[Byte]    -> classOf[java.lang.Byte],
    classOf[Char]    -> classOf[java.lang.Character],
    classOf[Short]   -> classOf[java.lang.Short],
    classOf[Int]     -> classOf[java.lang.Integer],
    classOf[Long]    -> classOf[java.lang.Long],
    classOf[Float]   -> classOf[java.lang.Float],
    classOf[Double]  -> classOf[java.lang.Double],
    classOf[Unit]    -> classOf[scala.runtime.BoxedUnit]
  )

  private[this] final val _cachedId: AnyRef => AnyRef = Predef.identity _

  private[concurrent] final def id[T]: T => T = _cachedId.asInstanceOf[T => T]

  private[concurrent] final val collectFailed =
    (t: Any) => throw new NoSuchElementException("Future.collect partial function is not defined at: " + t) with NoStackTrace

  private[concurrent] final val filterFailure =
    Failure[Nothing](new NoSuchElementException("Future.filter predicate is not satisfied") with NoStackTrace)

  private[this] final val failedFailure =
    Failure[Nothing](new NoSuchElementException("Future.failed not completed with a throwable.") with NoStackTrace)

  private[concurrent] final val failedFailureFuture: Future[Nothing] =
    scala.concurrent.Future.fromTry(failedFailure)

  private[this] final val _failedFun: Try[Any] => Try[Throwable] =
    v => if (v.isInstanceOf[Failure[Any]]) Success(v.asInstanceOf[Failure[Any]].exception) else failedFailure

  private[concurrent] final def failedFun[T]: Try[T] => Try[Throwable] = _failedFun.asInstanceOf[Try[T] => Try[Throwable]]

  private[concurrent] final val recoverWithFailedMarker: Future[Nothing] =
    scala.concurrent.Future.failed(new Throwable with NoStackTrace)

  private[concurrent] final val recoverWithFailed = (t: Throwable) => recoverWithFailedMarker

  private[this] final val _zipWithTuple2: (Any, Any) => (Any, Any) = Tuple2.apply _
  private[concurrent] final def zipWithTuple2Fun[T,U] = _zipWithTuple2.asInstanceOf[(T,U) => (T,U)]

  private[this] final val _addToBuilderFun: (Builder[Any, Nothing], Any) => Builder[Any, Nothing] = (b: Builder[Any, Nothing], e: Any) => b += e
  private[concurrent] final def addToBuilderFun[A, M] =  _addToBuilderFun.asInstanceOf[Function2[Builder[A, M], A, Builder[A, M]]]

  /** A Future which is never completed.
   */
  object never extends Future[Nothing] {

    private[this] final val notGoingToHappen = new CountDownLatch(1)

    @throws[TimeoutException]
    @throws[InterruptedException]
    override final def ready(atMost: Duration)(implicit permit: CanAwait): this.type = {
      import Duration.{Undefined, Inf, MinusInf}
      atMost match {
        case u if u eq Undefined => throw new IllegalArgumentException("cannot wait for Undefined period")
        case `Inf`               => notGoingToHappen.await()
        case `MinusInf`          => // Drop out
        case f: FiniteDuration   =>
          if (f > Duration.Zero) notGoingToHappen.await(f.toNanos, TimeUnit.NANOSECONDS)
      }
      throw new TimeoutException(s"Future timed out after [$atMost]")
    }

<<<<<<< HEAD
    @throws[Exception]
    override final def result(atMost: Duration)(implicit permit: CanAwait): Nothing = {
=======
    @throws(classOf[TimeoutException])
    @throws(classOf[InterruptedException])
    override def result(atMost: Duration)(implicit permit: CanAwait): Nothing = {
>>>>>>> 19f00b9f
      ready(atMost)
      throw new TimeoutException(s"Future timed out after [$atMost]")
    }

    override final def onComplete[U](f: Try[Nothing] => U)(implicit executor: ExecutionContext): Unit = ()
    override final def isCompleted: Boolean = false
    override final def value: Option[Try[Nothing]] = None
    override final def failed: Future[Throwable] = this
    override final def foreach[U](f: Nothing => U)(implicit executor: ExecutionContext): Unit = ()
    override final def transform[S](s: Nothing => S, f: Throwable => Throwable)(implicit executor: ExecutionContext): Future[S] = this
    override final def transform[S](f: Try[Nothing] => Try[S])(implicit executor: ExecutionContext): Future[S] = this
    override final def transformWith[S](f: Try[Nothing] => Future[S])(implicit executor: ExecutionContext): Future[S] = this
    override final def map[S](f: Nothing => S)(implicit executor: ExecutionContext): Future[S] = this
    override final def flatMap[S](f: Nothing => Future[S])(implicit executor: ExecutionContext): Future[S] = this
    override final def flatten[S](implicit ev: Nothing <:< Future[S]): Future[S] = this
    override final def filter(p: Nothing => Boolean)(implicit executor: ExecutionContext): Future[Nothing] = this
    override final def collect[S](pf: PartialFunction[Nothing, S])(implicit executor: ExecutionContext): Future[S] = this
    override final def recover[U >: Nothing](pf: PartialFunction[Throwable, U])(implicit executor: ExecutionContext): Future[U] = this
    override final def recoverWith[U >: Nothing](pf: PartialFunction[Throwable, Future[U]])(implicit executor: ExecutionContext): Future[U] = this
    override final def zip[U](that: Future[U]): Future[(Nothing, U)] = this
    override final def zipWith[U, R](that: Future[U])(f: (Nothing, U) => R)(implicit executor: ExecutionContext): Future[R] = this
    override final def fallbackTo[U >: Nothing](that: Future[U]): Future[U] = this
    override final def mapTo[S](implicit tag: ClassTag[S]): Future[S] = this
    override final def andThen[U](pf: PartialFunction[Try[Nothing], U])(implicit executor: ExecutionContext): Future[Nothing] = this
    override final def toString: String = "Future(<never>)"
  }

  /** A Future which is completed with the Unit value.
   */
  final val unit: Future[Unit] = fromTry(Success(()))

  /** Creates an already completed Future with the specified exception.
   *
   *  @tparam T        the type of the value in the future
   *  @param exception the non-null instance of `Throwable`
   *  @return          the newly created `Future` instance
   */
  final def failed[T](exception: Throwable): Future[T] = Promise.failed(exception).future

  /** Creates an already completed Future with the specified result.
   *
   *  @tparam T       the type of the value in the future
   *  @param result   the given successful value
   *  @return         the newly created `Future` instance
   */
  final def successful[T](result: T): Future[T] = Promise.successful(result).future

  /** Creates an already completed Future with the specified result or exception.
   *
   *  @tparam T       the type of the value in the `Future`
   *  @param result   the result of the returned `Future` instance
   *  @return         the newly created `Future` instance
   */
  final def fromTry[T](result: Try[T]): Future[T] = Promise.fromTry(result).future

  /** Starts an asynchronous computation and returns a `Future` instance with the result of that computation.
  *
  *  The following expressions are equivalent:
  *
  *  {{{
  *  val f1 = Future(expr)
  *  val f2 = Future.unit.map(_ => expr)
  *  val f3 = Future.unit.transform(_ => Success(expr))
  *  }}}
  *
  *  The result becomes available once the asynchronous computation is completed.
  *
  *  @tparam T        the type of the result
  *  @param body      the asynchronous computation
  *  @param executor  the execution context on which the future is run
  *  @return          the `Future` holding the result of the computation
  */
  final def apply[T](body: => T)(implicit executor: ExecutionContext): Future[T] =
    unit.map(_ => body)

  /** Starts an asynchronous computation and returns a `Future` instance with the result of that computation once it completes.
  *
  *  The following expressions are semantically equivalent:
  *
  *  {{{
  *  val f1 = Future(expr).flatten
  *  val f2 = Future.delegate(expr)
  *  val f3 = Future.unit.flatMap(_ => expr)
  *  }}}
  *
  *  The result becomes available once the resulting Future of the asynchronous computation is completed.
  *
  *  @tparam T        the type of the result
  *  @param body      the asynchronous computation, returning a Future
  *  @param executor  the execution context on which the `body` is evaluated in
  *  @return          the `Future` holding the result of the computation
  */
  final def delegate[T](body: => Future[T])(implicit executor: ExecutionContext): Future[T] =
    unit.flatMap(_ => body)

  /** Simple version of `Future.traverse`. Asynchronously and non-blockingly transforms, in essence, a `IterableOnce[Future[A]]`
   *  into a `Future[IterableOnce[A]]`. Useful for reducing many `Future`s into a single `Future`.
   *
   * @tparam A        the type of the value inside the Futures
   * @tparam CC       the type of the `IterableOnce` of Futures
   * @tparam To       the type of the resulting collection
   * @param in        the `IterableOnce` of Futures which will be sequenced
   * @return          the `Future` of the resulting collection
   */
  final def sequence[A, CC[X] <: IterableOnce[X], To](in: CC[Future[A]])(implicit bf: BuildFrom[CC[Future[A]], A, To], executor: ExecutionContext): Future[To] =
    in.iterator.foldLeft(successful(bf.newBuilder(in))) {
      (fr, fa) => fr.zipWith(fa)(Future.addToBuilderFun)
    }.map(_.result())(if (executor.isInstanceOf[BatchingExecutor]) executor else parasitic)

  /** Asynchronously and non-blockingly returns a new `Future` to the result of the first future
   *  in the list that is completed. This means no matter if it is completed as a success or as a failure.
   *
   * @tparam T        the type of the value in the future
   * @param futures   the `IterableOnce` of Futures in which to find the first completed
   * @return          the `Future` holding the result of the future that is first to be completed
   */
  final def firstCompletedOf[T](futures: IterableOnce[Future[T]])(implicit executor: ExecutionContext): Future[T] = {
    val i = futures.iterator
    if (!i.hasNext) Future.never
    else {
      val p = Promise[T]()
      val firstCompleteHandler = new AtomicReference[Promise[T]](p) with (Try[T] => Unit) {
        override final def apply(v1: Try[T]): Unit =  {
          val r = getAndSet(null)
          if (r ne null)
            r tryComplete v1 // tryComplete is likely to be cheaper than complete
        }
      }
      while(i.hasNext && firstCompleteHandler.get != null) // exit early if possible
        i.next().onComplete(firstCompleteHandler)
      p.future
    }
  }

  /** Asynchronously and non-blockingly returns a `Future` that will hold the optional result
   *  of the first `Future` with a result that matches the predicate, failed `Future`s will be ignored.
   *
   * @tparam T        the type of the value in the future
   * @param futures   the `scala.collection.immutable.Iterable` of Futures to search
   * @param p         the predicate which indicates if it's a match
   * @return          the `Future` holding the optional result of the search
   */
  final def find[T](futures: scala.collection.immutable.Iterable[Future[T]])(p: T => Boolean)(implicit executor: ExecutionContext): Future[Option[T]] = {
    def searchNext(i: Iterator[Future[T]]): Future[Option[T]] =
      if (!i.hasNext) successful(None)
      else i.next().transformWith {
             case Success(r) if p(r) => successful(Some(r))
             case _ => searchNext(i)
           }

    searchNext(futures.iterator)
  }

  /** A non-blocking, asynchronous left fold over the specified futures,
   *  with the start value of the given zero.
   *  The fold is performed asynchronously in left-to-right order as the futures become completed.
   *  The result will be the first failure of any of the futures, or any failure in the actual fold,
   *  or the result of the fold.
   *
   *  Example:
   *  {{{
   *    val futureSum = Future.foldLeft(futures)(0)(_ + _)
   *  }}}
   *
   * @tparam T       the type of the value of the input Futures
   * @tparam R       the type of the value of the returned `Future`
   * @param futures  the `scala.collection.immutable.Iterable` of Futures to be folded
   * @param zero     the start value of the fold
   * @param op       the fold operation to be applied to the zero and futures
   * @return         the `Future` holding the result of the fold
   */
  final def foldLeft[T, R](futures: scala.collection.immutable.Iterable[Future[T]])(zero: R)(op: (R, T) => R)(implicit executor: ExecutionContext): Future[R] =
    foldNext(futures.iterator, zero, op)

  private[this] final def foldNext[T, R](i: Iterator[Future[T]], prevValue: R, op: (R, T) => R)(implicit executor: ExecutionContext): Future[R] =
    if (!i.hasNext) successful(prevValue)
    else i.next().flatMap { value => foldNext(i, op(prevValue, value), op) }

  /** A non-blocking, asynchronous fold over the specified futures, with the start value of the given zero.
   *  The fold is performed on the thread where the last future is completed,
   *  the result will be the first failure of any of the futures, or any failure in the actual fold,
   *  or the result of the fold.
   *
   *  Example:
   *  {{{
   *    val futureSum = Future.fold(futures)(0)(_ + _)
   *  }}}
   *
   * @tparam T       the type of the value of the input Futures
   * @tparam R       the type of the value of the returned `Future`
   * @param futures  the `IterableOnce` of Futures to be folded
   * @param zero     the start value of the fold
   * @param op       the fold operation to be applied to the zero and futures
   * @return         the `Future` holding the result of the fold
   */
  @deprecated("use Future.foldLeft instead", "2.12.0")
  // not removed in 2.13, to facilitate 2.11/2.12/2.13 cross-building; remove in 2.14 (see scala/scala#6319)
  def fold[T, R](futures: IterableOnce[Future[T]])(zero: R)(@deprecatedName("foldFun") op: (R, T) => R)(implicit executor: ExecutionContext): Future[R] =
    if (futures.isEmpty) successful(zero)
    else sequence(futures)(ArrayBuffer, executor).map(_.foldLeft(zero)(op))

  /** Initiates a non-blocking, asynchronous, fold over the supplied futures
   *  where the fold-zero is the result value of the first `Future` in the collection.
   *
   *  Example:
   *  {{{
   *    val futureSum = Future.reduce(futures)(_ + _)
   *  }}}
   * @tparam T       the type of the value of the input Futures
   * @tparam R       the type of the value of the returned `Future`
   * @param futures  the `IterableOnce` of Futures to be reduced
   * @param op       the reduce operation which is applied to the results of the futures
   * @return         the `Future` holding the result of the reduce
   */
  @deprecated("use Future.reduceLeft instead", "2.12.0")
  // not removed in 2.13, to facilitate 2.11/2.12/2.13 cross-building; remove in 2.14 (see scala/scala#6319)
  final def reduce[T, R >: T](futures: IterableOnce[Future[T]])(op: (R, T) => R)(implicit executor: ExecutionContext): Future[R] =
    if (futures.isEmpty) failed(new NoSuchElementException("reduce attempted on empty collection"))
    else sequence(futures)(ArrayBuffer, executor).map(_ reduceLeft op)

  /** Initiates a non-blocking, asynchronous, left reduction over the supplied futures
   *  where the zero is the result value of the first `Future`.
   *
   *  Example:
   *  {{{
   *    val futureSum = Future.reduceLeft(futures)(_ + _)
   *  }}}
   * @tparam T       the type of the value of the input Futures
   * @tparam R       the type of the value of the returned `Future`
   * @param futures  the `scala.collection.immutable.Iterable` of Futures to be reduced
   * @param op       the reduce operation which is applied to the results of the futures
   * @return         the `Future` holding the result of the reduce
   */
  final def reduceLeft[T, R >: T](futures: scala.collection.immutable.Iterable[Future[T]])(op: (R, T) => R)(implicit executor: ExecutionContext): Future[R] = {
    val i = futures.iterator
    if (!i.hasNext) failed(new NoSuchElementException("reduceLeft attempted on empty collection"))
    else i.next() flatMap { v => foldNext(i, v, op) }
  }

  /** Asynchronously and non-blockingly transforms a `IterableOnce[A]` into a `Future[IterableOnce[B]]`
   *  using the provided function `A => Future[B]`.
   *  This is useful for performing a parallel map. For example, to apply a function to all items of a list
   *  in parallel:
   *
   *  {{{
   *    val myFutureList = Future.traverse(myList)(x => Future(myFunc(x)))
   *  }}}
   * @tparam A        the type of the value inside the Futures in the collection
   * @tparam B        the type of the value of the returned `Future`
   * @tparam M        the type of the collection of Futures
   * @param in        the collection to be mapped over with the provided function to produce a collection of Futures that is then sequenced into a Future collection
   * @param fn        the function to be mapped over the collection to produce a collection of Futures
   * @return          the `Future` of the collection of results
   */
  final def traverse[A, B, M[X] <: IterableOnce[X]](in: M[A])(fn: A => Future[B])(implicit bf: BuildFrom[M[A], B, M[B]], executor: ExecutionContext): Future[M[B]] =
    in.iterator.foldLeft(successful(bf.newBuilder(in))) {
      (fr, a) => fr.zipWith(fn(a))(Future.addToBuilderFun)
    }.map(_.result())(if (executor.isInstanceOf[BatchingExecutor]) executor else parasitic)
}

@deprecated("Superseded by `scala.concurrent.Batchable`", "2.13.0")
trait OnCompleteRunnable extends Batchable {
  self: Runnable =>
}
<|MERGE_RESOLUTION|>--- conflicted
+++ resolved
@@ -582,14 +582,9 @@
       throw new TimeoutException(s"Future timed out after [$atMost]")
     }
 
-<<<<<<< HEAD
-    @throws[Exception]
+    @throws[TimeoutException]
+    @throws[InterruptedException]
     override final def result(atMost: Duration)(implicit permit: CanAwait): Nothing = {
-=======
-    @throws(classOf[TimeoutException])
-    @throws(classOf[InterruptedException])
-    override def result(atMost: Duration)(implicit permit: CanAwait): Nothing = {
->>>>>>> 19f00b9f
       ready(atMost)
       throw new TimeoutException(s"Future timed out after [$atMost]")
     }
