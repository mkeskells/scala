/*                     __                                               *\
**     ________ ___   / /  ___     Scala API                            **
**    / __/ __// _ | / /  / _ |    (c) 2003-2011, LAMP/EPFL             **
**  __\ \/ /__/ __ |/ /__/ __ |    http://scala-lang.org/               **
** /____/\___/_/ |_/____/_/ | |                                         **
**                          |/                                          **
\*                                                                      */

package scala.concurrent.impl



import java.util.concurrent.TimeUnit.{ NANOSECONDS, MILLISECONDS }
import scala.concurrent.{Awaitable, ExecutionContext, resolveEither, resolver, blocking, CanAwait, TimeoutException}
//import scala.util.continuations._
import scala.concurrent.util.Duration
import scala.util
import scala.annotation.tailrec
//import scala.concurrent.NonDeterministic



private[concurrent] trait Promise[T] extends scala.concurrent.Promise[T] with Future[T] {
  def future: this.type = this
}


object Promise {
  /** Default promise implementation.
   */
  class DefaultPromise[T](implicit val executor: ExecutionContext) extends AbstractPromise with Promise[T] { self =>
<<<<<<< HEAD
    updater.set(this, Nil) // Start at "No callbacks" //FIXME switch to Unsafe instead of ARFU

    def newPromise[S]: scala.concurrent.Promise[S] = new Promise.DefaultPromise()

=======
    updateState(null, Nil) // Start at "No callbacks" //FIXME switch to Unsafe instead of ARFU
    
>>>>>>> 90d2bee4
    protected final def tryAwait(atMost: Duration): Boolean = {
      @tailrec
      def awaitUnsafe(waitTimeNanos: Long): Boolean = {
        if (value.isEmpty && waitTimeNanos > 0) {
          val ms = NANOSECONDS.toMillis(waitTimeNanos)
          val ns = (waitTimeNanos % 1000000l).toInt // as per object.wait spec
          val start = System.nanoTime()
          try {
            synchronized {
              if (!isCompleted) wait(ms, ns) // previously - this was a `while`, ending up in an infinite loop
            }
          } catch {
            case e: InterruptedException =>
          }

          awaitUnsafe(waitTimeNanos - (System.nanoTime() - start))
        } else
          isCompleted
      }
      //FIXME do not do this if there'll be no waiting
      awaitUnsafe(if (atMost.isFinite) atMost.toNanos else Long.MaxValue)
    }

    @throws(classOf[TimeoutException])
    def ready(atMost: Duration)(implicit permit: CanAwait): this.type =
      if (isCompleted || tryAwait(atMost)) this
      else throw new TimeoutException("Futures timed out after [" + atMost.toMillis + "] milliseconds")

    @throws(classOf[Exception])
    def result(atMost: Duration)(implicit permit: CanAwait): T =
      ready(atMost).value.get match {
        case Left(e)  => throw e
        case Right(r) => r
      }

    def value: Option[Either[Throwable, T]] = getState match {
      case c: Either[_, _] => Some(c.asInstanceOf[Either[Throwable, T]])
      case _               => None
    }

    override def isCompleted(): Boolean = getState match { // Cheaper than boxing result into Option due to "def value"
      case _: Either[_, _] => true
      case _               => false
    }

    def tryComplete(value: Either[Throwable, T]): Boolean = {
      val resolved = resolveEither(value)
      (try {
        @tailrec
        def tryComplete(v: Either[Throwable, T]): List[Either[Throwable, T] => Unit] = {
          getState match {
            case raw: List[_] =>
              val cur = raw.asInstanceOf[List[Either[Throwable, T] => Unit]]
              if (updateState(cur, v)) cur else tryComplete(v)
            case _ => null
          }
<<<<<<< HEAD
=======
          tryComplete(resolveEither(value))
        } finally {
          synchronized { //Notify any evil blockers
            notifyAll()
          }
>>>>>>> 90d2bee4
        }
        tryComplete(resolved)
      } finally {
        synchronized { notifyAll() } //Notify any evil blockers
      }) match {
        case null             => false
        case cs if cs.isEmpty => true
        case cs               => Future.dispatchFuture(executor, () => cs.foreach(f => notifyCompleted(f, resolved))); true
      }
    }

    def onComplete[U](func: Either[Throwable, T] => U): this.type = {
      @tailrec //Tries to add the callback, if already completed, it dispatches the callback to be executed
      def dispatchOrAddCallback(): Unit =
        getState match {
          case r: Either[_, _]    => Future.dispatchFuture(executor, () => notifyCompleted(func, r.asInstanceOf[Either[Throwable, T]]))
          case listeners: List[_] => if (updateState(listeners, func :: listeners)) () else dispatchOrAddCallback()
        }
      dispatchOrAddCallback()
      this
    }

    private final def notifyCompleted(func: Either[Throwable, T] => Any, result: Either[Throwable, T]) {
      try {
        func(result)
      } catch {
        case NonFatal(e) => executor reportFailure e
      }
    }
  }

  /** An already completed Future is given its result at creation.
   *
   *  Useful in Future-composition when a value to contribute is already available.
   */
  final class KeptPromise[T](suppliedValue: Either[Throwable, T])(implicit val executor: ExecutionContext) extends Promise[T] {

    val value = Some(resolveEither(suppliedValue))

    override def isCompleted(): Boolean = true

    def newPromise[S]: scala.concurrent.Promise[S] = new Promise.DefaultPromise()

    def tryComplete(value: Either[Throwable, T]): Boolean = false

    def onComplete[U](func: Either[Throwable, T] => U): this.type = {
      val completedAs = value.get
      Future.dispatchFuture(executor, () => func(completedAs))
      this
    }

    def ready(atMost: Duration)(implicit permit: CanAwait): this.type = this

    def result(atMost: Duration)(implicit permit: CanAwait): T = value.get match {
      case Left(e)  => throw e
      case Right(r) => r
    }
  }

}<|MERGE_RESOLUTION|>--- conflicted
+++ resolved
@@ -29,15 +29,8 @@
   /** Default promise implementation.
    */
   class DefaultPromise[T](implicit val executor: ExecutionContext) extends AbstractPromise with Promise[T] { self =>
-<<<<<<< HEAD
-    updater.set(this, Nil) // Start at "No callbacks" //FIXME switch to Unsafe instead of ARFU
-
-    def newPromise[S]: scala.concurrent.Promise[S] = new Promise.DefaultPromise()
-
-=======
     updateState(null, Nil) // Start at "No callbacks" //FIXME switch to Unsafe instead of ARFU
     
->>>>>>> 90d2bee4
     protected final def tryAwait(atMost: Duration): Boolean = {
       @tailrec
       def awaitUnsafe(waitTimeNanos: Long): Boolean = {
@@ -94,14 +87,6 @@
               if (updateState(cur, v)) cur else tryComplete(v)
             case _ => null
           }
-<<<<<<< HEAD
-=======
-          tryComplete(resolveEither(value))
-        } finally {
-          synchronized { //Notify any evil blockers
-            notifyAll()
-          }
->>>>>>> 90d2bee4
         }
         tryComplete(resolved)
       } finally {
