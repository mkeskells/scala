/* NSC -- new Scala compiler
 * Copyright 2005-2012 LAMP/EPFL
 * @author  Martin Odersky
 */
package scala.reflect
package api

/** This trait defines the node types used in Scala abstract syntax trees (AST) and operations on them.
 *
*  All tree node types are sub types of [[scala.reflect.api.Trees#Tree Tree]].
 *
 *  Trees are immutable, except for three fields
 *  [[Trees#TreeApi.pos pos]], [[Trees#TreeApi.symbol symbol]], and [[Trees#TreeApi.tpe tpe]], which are assigned when a tree is typechecked
 *  to attribute it with the information gathered by the typechecker.
 *
 *  [[scala.reflect.api.Universe#reify reify]] can be used to get the tree for a given Scala expression.
 *
 *  [[scala.reflect.api.Universe#showRaw showRaw]] can be used to get a readable representation of a tree.
 *
 *  === Examples ===
 * `Literal(Constant(5))` creates an AST representing a literal 5 in Scala source code.
 *
 * `Apply(Select(Select(This(newTypeName("scala")), newTermName("Predef")), newTermName("print")), List(Literal(Constant("Hello World"))))`
 * creates an AST representing `print("Hello World")`.
 *
 * `import scala.reflect.runtime.universe.{reify,showRaw}`
 * `print( showRaw( reify{5}.tree ) )` // prints Literal(Constant(5))
 *
 *  @see [[http://docs.scala-lang.org/overviews/reflection/symbols-trees-types.html#trees]].
 *  @groupname Traversal Tree Traversal and Transformation
 *  @groupprio Traversal 1
 *  @groupprio Factories 1
 *  @groupname Copying   Tree Copying
 *  @groupprio Copying   1
 *
 *  @contentDiagram hideNodes "*Api"
 */
trait Trees { self: Universe =>

  /** The type of Scala abstract syntax trees.
   *  @group Trees
   *  @template
   */
  type Tree >: Null <: TreeApi

  /** A tag that preserves the identity of the `Tree` abstract type from erasure.
   *  Can be used for pattern matching, instance tests, serialization and likes.
   *  @group Tags
   */
  implicit val TreeTag: ClassTag[Tree]

  /** The API that all trees support.
   *  The main source of information about trees is the [[scala.reflect.api.Trees]] page.
   *  @group API
   */
  trait TreeApi extends Product { this: Tree =>
    /** Does this tree represent a definition? (of a method, of a class, etc) */
    def isDef: Boolean

    /** Is this tree one of the empty trees?
     *  Empty trees are: the `EmptyTree` null object, `TypeTree` instances that don't carry a type
     *  and the special `emptyValDef` singleton.
     */
    def isEmpty: Boolean

    /** The canonical way to test if a Tree represents a term.
     */
    def isTerm: Boolean

    /** The canonical way to test if a Tree represents a type.
     */
    def isType: Boolean

    /** Position of the tree. */
    def pos: Position

    /** Type of the tree.
     *
     *  Upon creation most trees have their `tpe` set to `null`.
     *  Types are typically assigned to trees during typechecking.
     *  Some node factory methods set `tpe` immediately after creation.
     *
     *  When the typechecker encounters a tree with a non-null tpe,
     *  it will assume it to be correct and not check it again. This means one has
     *  to be careful not to erase the `tpe` field of subtrees.
     */
    def tpe: Type

    /** Symbol of the tree.
     *
     *  For most trees symbol is `null`. In `SymTree`s,
     *  it is overridden and implemented with a var, initialized to `NoSymbol`.
     *
     *  Trees which are not `SymTree`s but which carry symbols do so by
     *  overriding `def symbol` to forward it elsewhere.  Examples:
     *
     *    - `Super(qual, _)`              has `qual`'s symbol,
     *    - `Apply(fun, args)`            has `fun`'s symbol,
     *    - `TypeApply(fun, args)`        has `fun`'s symbol,
     *    - `AppliedTypeTree(tpt, args)`  has `tpt`'s symbol,
     *    - `TypeTree(tpe)`               has `tpe`'s `typeSymbol`, if `tpe != null`.
     */
    def symbol: Symbol

<<<<<<< HEAD
    /** ... */
    def hasSymbolField: Boolean

=======
>>>>>>> 87c5895d
    /** Provides an alternate if tree is empty
     *  @param  alt  The alternate tree
     *  @return If this tree is non empty, this tree, otherwise `alt`.
     */
    def orElse(alt: => Tree): Tree

    /** Apply `f` to each subtree */
    def foreach(f: Tree => Unit): Unit

    /** Find all subtrees matching predicate `p`. Same as `filter` */
    def withFilter(f: Tree => Boolean): List[Tree]

    /** Find all subtrees matching predicate `p`. Same as `withFilter` */
    def filter(f: Tree => Boolean): List[Tree]

    /** Apply `pf' to each subtree on which the function is defined and collect the results.
     */
    def collect[T](pf: PartialFunction[Tree, T]): List[T]

    /** Returns optionally first tree (in a preorder traversal) which satisfies predicate `p`,
     *  or None if none exists.
     */
    def find(p: Tree => Boolean): Option[Tree]

    /** Is there exists a part of this tree which satisfies predicate `p`? */
    def exists(p: Tree => Boolean): Boolean

    /** Do all parts of this tree satisfy predicate `p`? */
    def forAll(p: Tree => Boolean): Boolean

    /** Tests whether two trees are structurall equal.
     *  Note that `==` on trees is reference equality.
     */
    def equalsStructure(that : Tree): Boolean

    /** The direct child trees of this tree.
     *  EmptyTrees are always omitted.  Lists are flattened.
     */
    def children: List[Tree]

    /** Extracts free term symbols from a tree that is reified or contains reified subtrees.
     */
    def freeTerms: List[FreeTermSymbol]

    /** Extracts free type symbols from a tree that is reified or contains reified subtrees.
     */
    def freeTypes: List[FreeTypeSymbol]

    /** Substitute symbols in `to` for corresponding occurrences of references to
     *  symbols `from` in this type.
     */
    def substituteSymbols(from: List[Symbol], to: List[Symbol]): Tree

    /** Substitute types in `to` for corresponding occurrences of references to
     *  symbols `from` in this tree.
     */
    def substituteTypes(from: List[Symbol], to: List[Type]): Tree

    /** Substitute given tree `to` for occurrences of nodes that represent
     *  `C.this`, where `C` referes to the given class `clazz`.
     */
    def substituteThis(clazz: Symbol, to: Tree): Tree

    /** Make a copy of this tree, keeping all attributes,
     *  except that all positions are focused (so nothing
     *  in this tree will be found when searching by position).
     */
    def duplicate: this.type

    /** Obtains string representation of a tree */
    override def toString: String = treeToString(this)
  }

  /** Obtains string representation of a tree
   *  @group Trees
   */
  protected def treeToString(tree: Tree): String

  /** The empty tree
   *  @group Trees
   */
  val EmptyTree: Tree

  /** A tree for a term.  Not all trees representing terms are TermTrees; use isTerm
   *  to reliably identify terms.
   *  @group Trees
   *  @template
   */
  type TermTree >: Null <: AnyRef with Tree with TermTreeApi

  /** A tag that preserves the identity of the `TermTree` abstract type from erasure.
   *  Can be used for pattern matching, instance tests, serialization and likes.
   *  @group Tags
   */
  implicit val TermTreeTag: ClassTag[TermTree]

  /** The API that all term trees support
   *  @group API
   */
  trait TermTreeApi extends TreeApi { this: TermTree =>
  }

  /** A tree for a type. Not all trees representing types are TypTrees; use isType
   *  to reliably identify types.
   *  @group Trees
   *  @template
   */
  type TypTree >: Null <: AnyRef with Tree with TypTreeApi

  /** A tag that preserves the identity of the `TypTree` abstract type from erasure.
   *  Can be used for pattern matching, instance tests, serialization and likes.
   *  @group Tags
   */
  implicit val TypTreeTag: ClassTag[TypTree]

  /** The API that all typ trees support
   *  @group API
   */
  trait TypTreeApi extends TreeApi { this: TypTree =>
  }

  /** A tree with a mutable symbol field, initialized to NoSymbol.
   *  @group Trees
   *  @template
   */
  type SymTree >: Null <: AnyRef with Tree with SymTreeApi

  /** A tag that preserves the identity of the `SymTree` abstract type from erasure.
   *  Can be used for pattern matching, instance tests, serialization and likes.
   *  @group Tags
   */
  implicit val SymTreeTag: ClassTag[SymTree]

  /** The API that all sym trees support
   *  @group API
   */
  trait SymTreeApi extends TreeApi { this: SymTree =>
    /** @inheritdoc */
    def symbol: Symbol
  }

  /** A tree with a name - effectively, a DefTree or RefTree.
   *  @group Trees
   *  @template
   */
  type NameTree >: Null <: AnyRef with Tree with NameTreeApi

  /** A tag that preserves the identity of the `NameTree` abstract type from erasure.
   *  Can be used for pattern matching, instance tests, serialization and likes.
   *  @group Tags
   */
  implicit val NameTreeTag: ClassTag[NameTree]

  /** The API that all name trees support
   *  @group API
   */
  trait NameTreeApi extends TreeApi { this: NameTree =>
    /** The underlying name.
     *  For example, the `<List>` part of `Ident("List": TermName)`.
     */
    def name: Name
  }

  /** A tree which references a symbol-carrying entity.
   *  References one, as opposed to defining one; definitions
   *  are in DefTrees.
   *  @group Trees
   *  @template
   */
  type RefTree >: Null <: SymTree with NameTree with RefTreeApi

  /** A tag that preserves the identity of the `RefTree` abstract type from erasure.
   *  Can be used for pattern matching, instance tests, serialization and likes.
   *  @group Tags
   */
  implicit val RefTreeTag: ClassTag[RefTree]

  /** The API that all ref trees support
   *  @group API
   */
  trait RefTreeApi extends SymTreeApi with NameTreeApi { this: RefTree =>
    /** The qualifier of the reference.
     *  For example, the `<scala>` part of `Select("scala": TermName, "List": TermName)`.
     *  `EmptyTree` for `Ident` instances.
     */
    def qualifier: Tree

    /** @inheritdoc */
    def name: Name
  }

  /** A tree which defines a symbol-carrying entity.
   *  @group Trees
   *  @template
   */
  type DefTree >: Null <: SymTree with NameTree with DefTreeApi

  /** A tag that preserves the identity of the `DefTree` abstract type from erasure.
   *  Can be used for pattern matching, instance tests, serialization and likes.
   *  @group Tags
   */
  implicit val DefTreeTag: ClassTag[DefTree]

  /** The API that all def trees support
   *  @group API
   */
  trait DefTreeApi extends SymTreeApi with NameTreeApi { this: DefTree =>
    /** @inheritdoc */
    def name: Name
  }

  /** Common base class for all member definitions: types, classes,
   *  objects, packages, vals and vars, defs.
   *  @group Trees
   *  @template
   */
  type MemberDef >: Null <: DefTree with MemberDefApi

  /** A tag that preserves the identity of the `MemberDef` abstract type from erasure.
   *  Can be used for pattern matching, instance tests, serialization and likes.
   *  @group Tags
   */
  implicit val MemberDefTag: ClassTag[MemberDef]

  /** The API that all member defs support
   *  @group API
   */
  trait MemberDefApi extends DefTreeApi { this: MemberDef =>
    /** Modifiers of the declared member. */
    def mods: Modifiers
  }

  /** A packaging, such as `package pid { stats }`
   *  @group Trees
   *  @template
   */
  type PackageDef >: Null <: MemberDef with PackageDefApi

  /** A tag that preserves the identity of the `PackageDef` abstract type from erasure.
   *  Can be used for pattern matching, instance tests, serialization and likes.
   *  @group Tags
   */
  implicit val PackageDefTag: ClassTag[PackageDef]

  /** The constructor/deconstructor for `PackageDef` instances.
   *  @group Extractors
   */
  val PackageDef: PackageDefExtractor

  /** An extractor class to create and pattern match with syntax `PackageDef(pid, stats)`.
   *  This AST node corresponds to the following Scala code:
   *
   *    `package` pid { stats }
   *  @group Extractors
   */
  abstract class PackageDefExtractor {
    def apply(pid: RefTree, stats: List[Tree]): PackageDef
    def unapply(packageDef: PackageDef): Option[(RefTree, List[Tree])]
  }

  /** The API that all package defs support
   *  @group API
   */
  trait PackageDefApi extends MemberDefApi { this: PackageDef =>
    /** The (possibly, fully-qualified) name of the package. */
    val pid: RefTree

    /** Body of the package definition. */
    val stats: List[Tree]
  }

  /** A common base class for class and object definitions.
   *  @group Trees
   *  @template
   */
  type ImplDef >: Null <: MemberDef with ImplDefApi

  /** A tag that preserves the identity of the `ImplDef` abstract type from erasure.
   *  Can be used for pattern matching, instance tests, serialization and likes.
   *  @group Tags
   */
  implicit val ImplDefTag: ClassTag[ImplDef]

  /** The API that all impl defs support
   *  @group API
   */
  trait ImplDefApi extends MemberDefApi { this: ImplDef =>
    /** The body of the definition. */
    val impl: Template
  }

  /** A class definition.
   *  @group Trees
   *  @template
   */
  type ClassDef >: Null <: ImplDef with ClassDefApi

  /** A tag that preserves the identity of the `ClassDef` abstract type from erasure.
   *  Can be used for pattern matching, instance tests, serialization and likes.
   *  @group Tags
   */
  implicit val ClassDefTag: ClassTag[ClassDef]

  /** The constructor/deconstructor for `ClassDef` instances.
   *  @group Extractors
   */
  val ClassDef: ClassDefExtractor

  /** An extractor class to create and pattern match with syntax `ClassDef(mods, name, tparams, impl)`.
   *  This AST node corresponds to the following Scala code:
   *
   *    mods `class` name [tparams] impl
   *
   *  Where impl stands for:
   *
   *    `extends` parents { defs }
   *  @group Extractors
   */
  abstract class ClassDefExtractor {
    def apply(mods: Modifiers, name: TypeName, tparams: List[TypeDef], impl: Template): ClassDef
    def unapply(classDef: ClassDef): Option[(Modifiers, TypeName, List[TypeDef], Template)]
  }

  /** The API that all class defs support
   *  @group API
   */
  trait ClassDefApi extends ImplDefApi { this: ClassDef =>
    /** @inheritdoc */
    val mods: Modifiers

    /** The name of the class. */
    val name: TypeName

    /** The type parameters of the class. */
    val tparams: List[TypeDef]

    /** @inheritdoc */
    val impl: Template
  }

  /** An object definition, e.g. `object Foo`.  Internally, objects are
   *  quite frequently called modules to reduce ambiguity.
   *  Eliminated by compiler phase refcheck.
   *  @group Trees
   *  @template
   */
  type ModuleDef >: Null <: ImplDef with ModuleDefApi

  /** A tag that preserves the identity of the `ModuleDef` abstract type from erasure.
   *  Can be used for pattern matching, instance tests, serialization and likes.
   *  @group Tags
   */
  implicit val ModuleDefTag: ClassTag[ModuleDef]

  /** The constructor/deconstructor for `ModuleDef` instances.
   *  @group Extractors
   */
  val ModuleDef: ModuleDefExtractor

  /** An extractor class to create and pattern match with syntax `ModuleDef(mods, name, impl)`.
   *  This AST node corresponds to the following Scala code:
   *
   *    mods `object` name impl
   *
   *  Where impl stands for:
   *
   *    `extends` parents { defs }
   *  @group Extractors
   */
  abstract class ModuleDefExtractor {
    def apply(mods: Modifiers, name: TermName, impl: Template): ModuleDef
    def unapply(moduleDef: ModuleDef): Option[(Modifiers, TermName, Template)]
  }

  /** The API that all module defs support
   *  @group API
   */
  trait ModuleDefApi extends ImplDefApi { this: ModuleDef =>
    /** @inheritdoc */
    val mods: Modifiers

    /** The name of the module. */
    val name: TermName

    /** @inheritdoc */
    val impl: Template
  }

  /** A common base class for ValDefs and DefDefs.
   *  @group Trees
   *  @template
   */
  type ValOrDefDef >: Null <: MemberDef with ValOrDefDefApi

  /** A tag that preserves the identity of the `ValOrDefDef` abstract type from erasure.
   *  Can be used for pattern matching, instance tests, serialization and likes.
   *  @group Tags
   */
  implicit val ValOrDefDefTag: ClassTag[ValOrDefDef]

  /** The API that all val defs and def defs support
   *  @group API
   */
  trait ValOrDefDefApi extends MemberDefApi { this: ValOrDefDef =>
    /** @inheritdoc */
    def name: Name // can't be a TermName because macros can be type names.

    /** The type ascribed to the definition.
     *  An empty `TypeTree` if the type hasn't been specified explicitly
     *  and is supposed to be inferred.
     */
    def tpt: Tree

    /** The body of the definition.
     *  The `EmptyTree` is the body is empty (e.g. for abstract members).
     */
    def rhs: Tree
  }

  /** Broadly speaking, a value definition.  All these are encoded as ValDefs:
   *
   *   - immutable values, e.g. "val x"
   *   - mutable values, e.g. "var x" - the MUTABLE flag set in mods
   *   - lazy values, e.g. "lazy val x" - the LAZY flag set in mods
   *   - method parameters, see vparamss in [[scala.reflect.api.Trees#DefDef]] - the PARAM flag is set in mods
   *   - explicit self-types, e.g. class A { self: Bar => }
   *  @group Trees
   *  @template
   */
  type ValDef >: Null <: ValOrDefDef with ValDefApi

  /** A tag that preserves the identity of the `ValDef` abstract type from erasure.
   *  Can be used for pattern matching, instance tests, serialization and likes.
   *  @group Tags
   */
  implicit val ValDefTag: ClassTag[ValDef]

  /** The constructor/deconstructor for `ValDef` instances.
   *  @group Extractors
   */
  val ValDef: ValDefExtractor

  /** An extractor class to create and pattern match with syntax `ValDef(mods, name, tpt, rhs)`.
   *  This AST node corresponds to any of the following Scala code:
   *
   *    mods `val` name: tpt = rhs
   *
   *    mods `var` name: tpt = rhs
   *
   *    mods name: tpt = rhs        // in signatures of function and method definitions
   *
   *    self: Bar =>                // self-types
   *
   *  If the type of a value is not specified explicitly (i.e. is meant to be inferred),
   *  this is expressed by having `tpt` set to `TypeTree()` (but not to an `EmptyTree`!).
   *  @group Extractors
   */
  abstract class ValDefExtractor {
    def apply(mods: Modifiers, name: TermName, tpt: Tree, rhs: Tree): ValDef
    def unapply(valDef: ValDef): Option[(Modifiers, TermName, Tree, Tree)]
  }

  /** The API that all val defs support
   *  @group API
   */
  trait ValDefApi extends ValOrDefDefApi { this: ValDef =>
    /** @inheritdoc */
    val mods: Modifiers

    /** @inheritdoc */
    val name: TermName

    /** @inheritdoc */
    val tpt: Tree

    /** @inheritdoc */
    val rhs: Tree
  }

  /** A method or macro definition.
   *  @param name   The name of the method or macro. Can be a type name in case this is a type macro
   *  @group Trees
   *  @template
   */
  type DefDef >: Null <: ValOrDefDef with DefDefApi

  /** A tag that preserves the identity of the `DefDef` abstract type from erasure.
   *  Can be used for pattern matching, instance tests, serialization and likes.
   *  @group Tags
   */
  implicit val DefDefTag: ClassTag[DefDef]

  /** The constructor/deconstructor for `DefDef` instances.
   *  @group Extractors
   */
  val DefDef: DefDefExtractor

  /** An extractor class to create and pattern match with syntax `DefDef(mods, name, tparams, vparamss, tpt, rhs)`.
   *  This AST node corresponds to the following Scala code:
   *
   *    mods `def` name[tparams](vparams_1)...(vparams_n): tpt = rhs
   *
   *  If the return type is not specified explicitly (i.e. is meant to be inferred),
   *  this is expressed by having `tpt` set to `TypeTree()` (but not to an `EmptyTree`!).
   *  @group Extractors
   */
  abstract class DefDefExtractor {
    def apply(mods: Modifiers, name: Name, tparams: List[TypeDef], vparamss: List[List[ValDef]], tpt: Tree, rhs: Tree): DefDef
    def unapply(defDef: DefDef): Option[(Modifiers, Name, List[TypeDef], List[List[ValDef]], Tree, Tree)]
  }

  /** The API that all def defs support
   *  @group API
   */
  trait DefDefApi extends ValOrDefDefApi { this: DefDef =>
    /** @inheritdoc */
    val mods: Modifiers

    /** @inheritdoc */
    val name: Name

    /** The type parameters of the method. */
    val tparams: List[TypeDef]

    /** The parameter lists of the method. */
    val vparamss: List[List[ValDef]]

    /** @inheritdoc */
    val tpt: Tree

    /** @inheritdoc */
    val rhs: Tree
  }

  /** An abstract type, a type parameter, or a type alias.
   *  Eliminated by erasure.
   *  @group Trees
   *  @template
   */
  type TypeDef >: Null <: MemberDef with TypeDefApi

  /** A tag that preserves the identity of the `TypeDef` abstract type from erasure.
   *  Can be used for pattern matching, instance tests, serialization and likes.
   *  @group Tags
   */
  implicit val TypeDefTag: ClassTag[TypeDef]

  /** The constructor/deconstructor for `TypeDef` instances.
   *  @group Extractors
   */
  val TypeDef: TypeDefExtractor

  /** An extractor class to create and pattern match with syntax `TypeDef(mods, name, tparams, rhs)`.
   *  This AST node corresponds to the following Scala code:
   *
   *    mods `type` name[tparams] = rhs
   *
   *    mods `type` name[tparams] >: lo <: hi
   *
   *  First usage illustrates `TypeDefs` representing type aliases and type parameters.
   *  Second usage illustrates `TypeDefs` representing abstract types,
   *  where lo and hi are both `TypeBoundsTrees` and `Modifier.deferred` is set in mods.
   *  @group Extractors
   */
  abstract class TypeDefExtractor {
    def apply(mods: Modifiers, name: TypeName, tparams: List[TypeDef], rhs: Tree): TypeDef
    def unapply(typeDef: TypeDef): Option[(Modifiers, TypeName, List[TypeDef], Tree)]
  }

  /** The API that all type defs support
   *  @group API
   */
  trait TypeDefApi extends MemberDefApi { this: TypeDef =>
    /** @inheritdoc */
    val mods: Modifiers

    /** @inheritdoc */
    val name: TypeName

    /** The type parameters of this type definition. */
    val tparams: List[TypeDef]

    /** The body of the definition.
     *  The `EmptyTree` is the body is empty (e.g. for abstract type members).
     */
    val rhs: Tree
  }

  /** A labelled expression.  Not expressible in language syntax, but
   *  generated by the compiler to simulate while/do-while loops, and
   *  also by the pattern matcher.
   *
   *  The label acts much like a nested function, where `params` represents
   *  the incoming parameters.  The symbol given to the LabelDef should have
   *  a MethodType, as if it were a nested function.
   *
   *  Jumps are apply nodes attributed with a label's symbol.  The
   *  arguments from the apply node will be passed to the label and
   *  assigned to the Idents.
   *
   *  Forward jumps within a block are allowed.
   *  @group Trees
   *  @template
   */
  type LabelDef >: Null <: DefTree with TermTree with LabelDefApi

  /** A tag that preserves the identity of the `LabelDef` abstract type from erasure.
   *  Can be used for pattern matching, instance tests, serialization and likes.
   *  @group Tags
   */
  implicit val LabelDefTag: ClassTag[LabelDef]

  /** The constructor/deconstructor for `LabelDef` instances.
   *  @group Extractors
   */
  val LabelDef: LabelDefExtractor

  /** An extractor class to create and pattern match with syntax `LabelDef(name, params, rhs)`.
   *
   *  This AST node does not have direct correspondence to Scala code.
   *  It is used for tailcalls and like.
   *  For example, while/do are desugared to label defs as follows:
   *  {{{
   *    while (cond) body ==> LabelDef(\$L, List(), if (cond) { body; L\$() } else ())
   *  }}}
   *  {{{
   *    do body while (cond) ==> LabelDef(\$L, List(), body; if (cond) L\$() else ())
   *  }}}
   *  @group Extractors
   */
  abstract class LabelDefExtractor {
    def apply(name: TermName, params: List[Ident], rhs: Tree): LabelDef
    def unapply(labelDef: LabelDef): Option[(TermName, List[Ident], Tree)]
  }

  /** The API that all label defs support
   *  @group API
   */
  trait LabelDefApi extends DefTreeApi with TermTreeApi { this: LabelDef =>
    /** @inheritdoc */
    val name: TermName

    /** Label's parameters - names that can be used in the body of the label.
     *  See the example for [[scala.reflect.api.Trees#LabelDefExtractor]].
     */
    val params: List[Ident]

    /** The body of the label.
     *  See the example for [[scala.reflect.api.Trees#LabelDefExtractor]].
     */
    val rhs: Tree
  }

  /** Import selector
   *
   *  Representation of an imported name its optional rename and their optional positions
   *
   *  Eliminated by typecheck.
   *
   * @param name      the imported name
   * @param namePos   its position or -1 if undefined
   * @param rename    the name the import is renamed to (== name if no renaming)
   * @param renamePos the position of the rename or -1 if undefined
   *  @group Trees
   *  @template
   */
  type ImportSelector >: Null <: AnyRef with ImportSelectorApi

  /** A tag that preserves the identity of the `ImportSelector` abstract type from erasure.
   *  Can be used for pattern matching, instance tests, serialization and likes.
   *  @group Tags
   */
  implicit val ImportSelectorTag: ClassTag[ImportSelector]

  /** The constructor/deconstructor for `ImportSelector` instances.
   *  @group Extractors
   */
  val ImportSelector: ImportSelectorExtractor

  /** An extractor class to create and pattern match with syntax `ImportSelector(name:, namePos, rename, renamePos)`.
   *  This is not an AST node, it is used as a part of the `Import` node.
   *  @group Extractors
   */
  abstract class ImportSelectorExtractor {
    def apply(name: Name, namePos: Int, rename: Name, renamePos: Int): ImportSelector
    def unapply(importSelector: ImportSelector): Option[(Name, Int, Name, Int)]
  }

  /** The API that all import selectors support
   *  @group API
   */
  trait ImportSelectorApi { this: ImportSelector =>
    /** The imported name. */
    val name: Name

    /** Offset of the position of the importing part of the selector in the source file.
     *  Is equal to -1 is the position is unknown.
     */
    val namePos: Int

    /** The name the import is renamed to.
     *  Is equal to `name` if it's not a renaming import.
     */
    val rename: Name

    /** Offset of the position of the renaming part of the selector in the source file.
     *  Is equal to -1 is the position is unknown.
     */
    val renamePos: Int
  }

  /** Import clause
   *
   *  @param expr
   *  @param selectors
   *  @group Trees
   *  @template
   */
  type Import >: Null <: SymTree with ImportApi

  /** A tag that preserves the identity of the `Import` abstract type from erasure.
   *  Can be used for pattern matching, instance tests, serialization and likes.
   *  @group Tags
   */
  implicit val ImportTag: ClassTag[Import]

  /** The constructor/deconstructor for `Import` instances.
   *  @group Extractors
   */
  val Import: ImportExtractor

  /** An extractor class to create and pattern match with syntax `Import(expr, selectors)`.
   *  This AST node corresponds to the following Scala code:
   *
   *    import expr.{selectors}
   *
   *  Selectors are a list of ImportSelectors, which conceptually are pairs of names (from, to).
   *  The last (and maybe only name) may be a nme.WILDCARD. For instance:
   *
   *    import qual.{x, y => z, _}
   *
   *  Would be represented as:
   *
   *    Import(qual, List(("x", "x"), ("y", "z"), (WILDCARD, null)))
   *
   *  The symbol of an `Import` is an import symbol @see Symbol.newImport.
   *  It's used primarily as a marker to check that the import has been typechecked.
   *  @group Extractors
   */
  abstract class ImportExtractor {
    def apply(expr: Tree, selectors: List[ImportSelector]): Import
    def unapply(import_ : Import): Option[(Tree, List[ImportSelector])]
  }

  /** The API that all imports support
   *  @group API
   */
  trait ImportApi extends SymTreeApi { this: Import =>
    /** The qualifier of the import.
     *  See the example for [[scala.reflect.api.Trees#ImportExtractor]].
     */
    val expr: Tree

    /** The selectors of the import.
     *  See the example for [[scala.reflect.api.Trees#ImportExtractor]].
     */
    val selectors: List[ImportSelector]
  }

  /** Instantiation template of a class or trait
   *
   *  @param parents
   *  @param body
   *  @group Trees
   *  @template
   */
  type Template >: Null <: SymTree with TemplateApi

  /** A tag that preserves the identity of the `Template` abstract type from erasure.
   *  Can be used for pattern matching, instance tests, serialization and likes.
   *  @group Tags
   */
  implicit val TemplateTag: ClassTag[Template]

  /** The constructor/deconstructor for `Template` instances.
   *  @group Extractors
   */
  val Template: TemplateExtractor

  /** An extractor class to create and pattern match with syntax `Template(parents, self, body)`.
   *  This AST node corresponds to the following Scala code:
   *
   *    `extends` parents { self => body }
   *
   *  In case when the self-type annotation is missing, it is represented as
   *  an empty value definition with nme.WILDCARD as name and NoType as type.
   *
   *  The symbol of a template is a local dummy. @see Symbol.newLocalDummy
   *  The owner of the local dummy is the enclosing trait or class.
   *  The local dummy is itself the owner of any local blocks. For example:
   *
   *    class C {
   *      def foo { // owner is C
   *        def bar  // owner is local dummy
   *      }
   *    }
   *  @group Extractors
   */
  abstract class TemplateExtractor {
    def apply(parents: List[Tree], self: ValDef, body: List[Tree]): Template
    def unapply(template: Template): Option[(List[Tree], ValDef, List[Tree])]
  }

  /** The API that all templates support
   *  @group API
   */
  trait TemplateApi extends SymTreeApi { this: Template =>
    /** Superclasses of the template. */
    val parents: List[Tree]

    /** Self type of the template.
     *  Is equal to `emptyValDef` if the self type is not specified.
     */
    val self: ValDef

    /** Body of the template.
     */
    val body: List[Tree]
  }

  /** Block of expressions (semicolon separated expressions)
   *  @group Trees
   *  @template
   */
  type Block >: Null <: TermTree with BlockApi

  /** A tag that preserves the identity of the `Block` abstract type from erasure.
   *  Can be used for pattern matching, instance tests, serialization and likes.
   *  @group Tags
   */
  implicit val BlockTag: ClassTag[Block]

  /** The constructor/deconstructor for `Block` instances.
   *  @group Extractors
   */
  val Block: BlockExtractor

  /** An extractor class to create and pattern match with syntax `Block(stats, expr)`.
   *  This AST node corresponds to the following Scala code:
   *
   *    { stats; expr }
   *
   *  If the block is empty, the `expr` is set to `Literal(Constant(()))`.
   *  @group Extractors
   */
  abstract class BlockExtractor {
    def apply(stats: List[Tree], expr: Tree): Block
    def unapply(block: Block): Option[(List[Tree], Tree)]
  }

  /** The API that all blocks support
   *  @group API
   */
  trait BlockApi extends TermTreeApi { this: Block =>
    /** All, but the last, expressions in the block.
     *  Can very well be an empty list.
     */
    val stats: List[Tree]

    /** The last expression in the block. */
    val expr: Tree
  }

  /** Case clause in a pattern match.
   *  (except for occurrences in switch statements).
   *  Eliminated by compiler phases patmat (in the new pattern matcher of 2.10) or explicitouter (in the old pre-2.10 pattern matcher)
   *  @group Trees
   *  @template
   */
  type CaseDef >: Null <: AnyRef with Tree with CaseDefApi

  /** A tag that preserves the identity of the `CaseDef` abstract type from erasure.
   *  Can be used for pattern matching, instance tests, serialization and likes.
   *  @group Tags
   */
  implicit val CaseDefTag: ClassTag[CaseDef]

  /** The constructor/deconstructor for `CaseDef` instances.
   *  @group Extractors
   */
  val CaseDef: CaseDefExtractor

  /** An extractor class to create and pattern match with syntax `CaseDef(pat, guard, body)`.
   *  This AST node corresponds to the following Scala code:
   *
   *    `case` pat `if` guard => body
   *
   *  If the guard is not present, the `guard` is set to `EmptyTree`.
   *  If the body is not specified, the `body` is set to `Literal(Constant())`
   *  @group Extractors
   */
  abstract class CaseDefExtractor {
    def apply(pat: Tree, guard: Tree, body: Tree): CaseDef
    def unapply(caseDef: CaseDef): Option[(Tree, Tree, Tree)]
  }

  /** The API that all case defs support
   *  @group API
   */
  trait CaseDefApi extends TreeApi { this: CaseDef =>
    /** The pattern of the pattern matching clause. */
    val pat: Tree

    /** The guard of the pattern matching clause.
     *  Is equal to `EmptyTree` if the guard is not specified.
     */
    val guard: Tree

    /** The body of the pattern matching clause.
     *  Is equal to `Literal(Constant())` if the body is not specified.
     */
    val body: Tree
  }

  /** Alternatives of patterns.
   *
   * Eliminated by compiler phases Eliminated by compiler phases patmat (in the new pattern matcher of 2.10) or explicitouter (in the old pre-2.10 pattern matcher),
   * except for
   *  occurrences in encoded Switch stmt (i.e. remaining Match(CaseDef(...)))
   *  @group Trees
   *  @template
   */
  type Alternative >: Null <: TermTree with AlternativeApi

  /** A tag that preserves the identity of the `Alternative` abstract type from erasure.
   *  Can be used for pattern matching, instance tests, serialization and likes.
   *  @group Tags
   */
  implicit val AlternativeTag: ClassTag[Alternative]

  /** The constructor/deconstructor for `Alternative` instances.
   *  @group Extractors
   */
  val Alternative: AlternativeExtractor

  /** An extractor class to create and pattern match with syntax `Alternative(trees)`.
   *  This AST node corresponds to the following Scala code:
   *
   *    pat1 | ... | patn
   *  @group Extractors
   */
  abstract class AlternativeExtractor {
    def apply(trees: List[Tree]): Alternative
    def unapply(alternative: Alternative): Option[List[Tree]]
  }

  /** The API that all alternatives support
   *  @group API
   */
  trait AlternativeApi extends TermTreeApi { this: Alternative =>
    /** Alternatives of the pattern matching clause. */
    val trees: List[Tree]
  }

  /** Repetition of pattern.
   *
   *  Eliminated by compiler phases patmat (in the new pattern matcher of 2.10) or explicitouter (in the old pre-2.10 pattern matcher).
   *  @group Trees
   *  @template
   */
  type Star >: Null <: TermTree with StarApi

  /** A tag that preserves the identity of the `Star` abstract type from erasure.
   *  Can be used for pattern matching, instance tests, serialization and likes.
   *  @group Tags
   */
  implicit val StarTag: ClassTag[Star]

  /** The constructor/deconstructor for `Star` instances.
   *  @group Extractors
   */
  val Star: StarExtractor

  /** An extractor class to create and pattern match with syntax `Star(elem)`.
   *  This AST node corresponds to the following Scala code:
   *
   *    pat*
   *  @group Extractors
   */
  abstract class StarExtractor {
    def apply(elem: Tree): Star
    def unapply(star: Star): Option[Tree]
  }

  /** The API that all stars support
   *  @group API
   */
  trait StarApi extends TermTreeApi { this: Star =>
    /** The quantified pattern. */
    val elem: Tree
  }

  /** Bind a variable to a rhs pattern.
   *
   * Eliminated by compiler phases patmat (in the new pattern matcher of 2.10) or explicitouter (in the old pre-2.10 pattern matcher).
   *
   *  @param name
   *  @param body
   *  @group Trees
   *  @template
   */
  type Bind >: Null <: DefTree with BindApi

  /** A tag that preserves the identity of the `Bind` abstract type from erasure.
   *  Can be used for pattern matching, instance tests, serialization and likes.
   *  @group Tags
   */
  implicit val BindTag: ClassTag[Bind]

  /** The constructor/deconstructor for `Bind` instances.
   *  @group Extractors
   */
  val Bind: BindExtractor

  /** An extractor class to create and pattern match with syntax `Bind(name, body)`.
   *  This AST node corresponds to the following Scala code:
   *
   *    pat*
   *  @group Extractors
   */
  abstract class BindExtractor {
    def apply(name: Name, body: Tree): Bind
    def unapply(bind: Bind): Option[(Name, Tree)]
  }

  /** The API that all binds support
   *  @group API
   */
  trait BindApi extends DefTreeApi { this: Bind =>
    /** The name that can be used to refer to this fragment of the matched expression.
     *  The `list` part of the `list @ List(x, y)`.
     */
    val name: Name

    /** The pattern that represents this fragment of the matched expression.
     *  The `List(x, y)` part of the `list @ List(x, y)`.
     *  Is equal to `EmptyTree` if the pattern is not specified as in `case x => x`.
     */
    val body: Tree
  }

  /**
   * Used to represent `unapply` methods in pattern matching.
   *
   *  For example:
   *  {{{
   *    2 match { case Foo(x) => x }
   *  }}}
   *
   *  Is represented as:
   *  {{{
   *    Match(
   *      Literal(Constant(2)),
   *      List(
   *        CaseDef(
   *          UnApply(
   *            // a dummy node that carries the type of unapplication to patmat
   *            // the <unapply-selector> here doesn't have an underlying symbol
   *            // it only has a type assigned, therefore after `resetAllAttrs` this tree is no longer typeable
   *            Apply(Select(Ident(Foo), newTermName("unapply")), List(Ident(newTermName("<unapply-selector>")))),
   *            // arguments of the unapply => nothing synthetic here
   *            List(Bind(newTermName("x"), Ident(nme.WILDCARD)))),
   *          EmptyTree,
   *          Ident(newTermName("x")))))
   *  }}}
   *
   * Introduced by typer. Eliminated by compiler phases patmat (in the new pattern matcher of 2.10) or explicitouter (in the old pre-2.10 pattern matcher).
   *  @group Trees
   *  @template
   */
  type UnApply >: Null <: TermTree with UnApplyApi

  /** A tag that preserves the identity of the `UnApply` abstract type from erasure.
   *  Can be used for pattern matching, instance tests, serialization and likes.
   *  @group Tags
   */
  implicit val UnApplyTag: ClassTag[UnApply]

  /** The constructor/deconstructor for `UnApply` instances.
   *  @group Extractors
   */
  val UnApply: UnApplyExtractor

  /** An extractor class to create and pattern match with syntax `UnApply(fun, args)`.
   *  This AST node does not have direct correspondence to Scala code,
   *  and is introduced when typechecking pattern matches and `try` blocks.
   *  @group Extractors
   */
  abstract class UnApplyExtractor {
    def apply(fun: Tree, args: List[Tree]): UnApply
    def unapply(unApply: UnApply): Option[(Tree, List[Tree])]
  }

  /** The API that all unapplies support
   *  @group API
   */
  trait UnApplyApi extends TermTreeApi { this: UnApply =>
    /** A dummy node that carries the type of unapplication.
     *  See the example for [[scala.reflect.api.Trees#UnApplyExtractor]].
     */
    val fun: Tree

    /** The arguments of the unapplication.
     *  See the example for [[scala.reflect.api.Trees#UnApplyExtractor]].
     */
    val args: List[Tree]
  }

  /** Anonymous function, eliminated by compiler phase lambdalift
   *  @group Trees
   *  @template
   */
  type Function >: Null <: TermTree with SymTree with FunctionApi

  /** A tag that preserves the identity of the `Function` abstract type from erasure.
   *  Can be used for pattern matching, instance tests, serialization and likes.
   *  @group Tags
   */
  implicit val FunctionTag: ClassTag[Function]

  /** The constructor/deconstructor for `Function` instances.
   *  @group Extractors
   */
  val Function: FunctionExtractor

  /** An extractor class to create and pattern match with syntax `Function(vparams, body)`.
   *  This AST node corresponds to the following Scala code:
   *
   *    vparams => body
   *
   *  The symbol of a Function is a synthetic TermSymbol.
   *  It is the owner of the function's parameters.
   *  @group Extractors
   */
  abstract class FunctionExtractor {
    def apply(vparams: List[ValDef], body: Tree): Function
    def unapply(function: Function): Option[(List[ValDef], Tree)]
  }

  /** The API that all functions support
   *  @group API
   */
  trait FunctionApi extends TermTreeApi with SymTreeApi { this: Function =>
    /** The list of parameters of the function.
     */
    val vparams: List[ValDef]

    /** The body of the function.
     */
    val body: Tree
  }

  /** Assignment
   *  @group Trees
   *  @template
   */
  type Assign >: Null <: TermTree with AssignApi

  /** A tag that preserves the identity of the `Assign` abstract type from erasure.
   *  Can be used for pattern matching, instance tests, serialization and likes.
   *  @group Tags
   */
  implicit val AssignTag: ClassTag[Assign]

  /** The constructor/deconstructor for `Assign` instances.
   *  @group Extractors
   */
  val Assign: AssignExtractor

  /** An extractor class to create and pattern match with syntax `Assign(lhs, rhs)`.
   *  This AST node corresponds to the following Scala code:
   *
   *    lhs = rhs
   *  @group Extractors
   */
  abstract class AssignExtractor {
    def apply(lhs: Tree, rhs: Tree): Assign
    def unapply(assign: Assign): Option[(Tree, Tree)]
  }

  /** The API that all assigns support
   *  @group API
   */
  trait AssignApi extends TermTreeApi { this: Assign =>
    /** The left-hand side of the assignment.
     */
    val lhs: Tree

    /** The right-hand side of the assignment.
     */
    val rhs: Tree
  }

  /** Either an assignment or a named argument. Only appears in argument lists,
   *  eliminated by compiler phase typecheck (doTypedApply), resurrected by reifier.
   *  @group Trees
   *  @template
   */
  type AssignOrNamedArg >: Null <: TermTree with AssignOrNamedArgApi

  /** A tag that preserves the identity of the `AssignOrNamedArg` abstract type from erasure.
   *  Can be used for pattern matching, instance tests, serialization and likes.
   *  @group Tags
   */
  implicit val AssignOrNamedArgTag: ClassTag[AssignOrNamedArg]

  /** The constructor/deconstructor for `AssignOrNamedArg` instances.
   *  @group Extractors
   */
  val AssignOrNamedArg: AssignOrNamedArgExtractor

  /** An extractor class to create and pattern match with syntax `AssignOrNamedArg(lhs, rhs)`.
   *  This AST node corresponds to the following Scala code:
   *
   *  {{{
   *    m.f(lhs = rhs)
   *  }}}
   *  {{{
   *    @annotation(lhs = rhs)
   *  }}}
   *
   *  @group Extractors
   */
  abstract class AssignOrNamedArgExtractor {
    def apply(lhs: Tree, rhs: Tree): AssignOrNamedArg
    def unapply(assignOrNamedArg: AssignOrNamedArg): Option[(Tree, Tree)]
  }

  /** The API that all assigns support
   *  @group API
   */
  trait AssignOrNamedArgApi extends TermTreeApi { this: AssignOrNamedArg =>
    /** The left-hand side of the expression.
     */
    val lhs: Tree

    /** The right-hand side of the expression.
     */
    val rhs: Tree
  }

  /** Conditional expression
   *  @group Trees
   *  @template
   */
  type If >: Null <: TermTree with IfApi

  /** A tag that preserves the identity of the `If` abstract type from erasure.
   *  Can be used for pattern matching, instance tests, serialization and likes.
   *  @group Tags
   */
  implicit val IfTag: ClassTag[If]

  /** The constructor/deconstructor for `If` instances.
   *  @group Extractors
   */
  val If: IfExtractor

  /** An extractor class to create and pattern match with syntax `If(cond, thenp, elsep)`.
   *  This AST node corresponds to the following Scala code:
   *
   *    `if` (cond) thenp `else` elsep
   *
   *  If the alternative is not present, the `elsep` is set to `Literal(Constant(()))`.
   *  @group Extractors
   */
  abstract class IfExtractor {
    def apply(cond: Tree, thenp: Tree, elsep: Tree): If
    def unapply(if_ : If): Option[(Tree, Tree, Tree)]
  }

  /** The API that all ifs support
   *  @group API
   */
  trait IfApi extends TermTreeApi { this: If =>
    /** The condition of the if.
     */
    val cond: Tree

    /** The main branch of the if.
     */
    val thenp: Tree

    /** The alternative of the if.
     *  Is equal to `Literal(Constant(()))` if not specified.
     */
    val elsep: Tree
  }

  /** - Pattern matching expression  (before compiler phase explicitouter before 2.10 / patmat from 2.10)
   *  - Switch statements            (after compiler phase explicitouter before 2.10 / patmat from 2.10)
   *
   *  After compiler phase explicitouter before 2.10 / patmat from 2.10, cases will satisfy the following constraints:
   *
   *  - all guards are `EmptyTree`,
   *  - all patterns will be either `Literal(Constant(x:Int))`
   *    or `Alternative(lit|...|lit)`
   *  - except for an "otherwise" branch, which has pattern
   *    `Ident(nme.WILDCARD)`
   *  @group Trees
   *  @template
   */
  type Match >: Null <: TermTree with MatchApi

  /** A tag that preserves the identity of the `Match` abstract type from erasure.
   *  Can be used for pattern matching, instance tests, serialization and likes.
   *  @group Tags
   */
  implicit val MatchTag: ClassTag[Match]

  /** The constructor/deconstructor for `Match` instances.
   *  @group Extractors
   */
  val Match: MatchExtractor

  /** An extractor class to create and pattern match with syntax `Match(selector, cases)`.
   *  This AST node corresponds to the following Scala code:
   *
   *    selector `match` { cases }
   *
   * `Match` is also used in pattern matching assignments like `val (foo, bar) = baz`.
   *  @group Extractors
   */
  abstract class MatchExtractor {
    def apply(selector: Tree, cases: List[CaseDef]): Match
    def unapply(match_ : Match): Option[(Tree, List[CaseDef])]
  }

  /** The API that all matches support
   *  @group API
   */
  trait MatchApi extends TermTreeApi { this: Match =>
    /** The scrutinee of the pattern match. */
    val selector: Tree

    /** The arms of the pattern match. */
    val cases: List[CaseDef]
  }

  /** Return expression
   *  @group Trees
   *  @template
   */
  type Return >: Null <: TermTree with SymTree with ReturnApi

  /** A tag that preserves the identity of the `Return` abstract type from erasure.
   *  Can be used for pattern matching, instance tests, serialization and likes.
   *  @group Tags
   */
  implicit val ReturnTag: ClassTag[Return]

  /** The constructor/deconstructor for `Return` instances.
   *  @group Extractors
   */
  val Return: ReturnExtractor

  /** An extractor class to create and pattern match with syntax `Return(expr)`.
   *  This AST node corresponds to the following Scala code:
   *
   *    `return` expr
   *
   *  The symbol of a Return node is the enclosing method.
   *  @group Extractors
   */
  abstract class ReturnExtractor {
    def apply(expr: Tree): Return
    def unapply(return_ : Return): Option[Tree]
  }

  /** The API that all returns support
   *  @group API
   */
  trait ReturnApi extends TermTreeApi { this: Return =>
    /** The returned expression. */
    val expr: Tree
  }

  /** Try catch node
   *  @group Trees
   *  @template
   */
  type Try >: Null <: TermTree with TryApi

  /** A tag that preserves the identity of the `Try` abstract type from erasure.
   *  Can be used for pattern matching, instance tests, serialization and likes.
   *  @group Tags
   */
  implicit val TryTag: ClassTag[Try]

  /** The constructor/deconstructor for `Try` instances.
   *  @group Extractors
   */
  val Try: TryExtractor

  /** An extractor class to create and pattern match with syntax `Try(block, catches, finalizer)`.
   *  This AST node corresponds to the following Scala code:
   *
   *    `try` block `catch` { catches } `finally` finalizer
   *
   *  If the finalizer is not present, the `finalizer` is set to `EmptyTree`.
   *  @group Extractors
   */
  abstract class TryExtractor {
    def apply(block: Tree, catches: List[CaseDef], finalizer: Tree): Try
    def unapply(try_ : Try): Option[(Tree, List[CaseDef], Tree)]
  }

  /** The API that all tries support
   *  @group API
   */
  trait TryApi extends TermTreeApi { this: Try =>
    /** The protected block. */
    val block: Tree

    /** The `catch` pattern-matching clauses of the try. */
    val catches: List[CaseDef]

    /** The `finally` part of the try. */
    val finalizer: Tree
  }

  /** Throw expression
   *  @group Trees
   *  @template
   */
  type Throw >: Null <: TermTree with ThrowApi

  /** A tag that preserves the identity of the `Throw` abstract type from erasure.
   *  Can be used for pattern matching, instance tests, serialization and likes.
   *  @group Tags
   */
  implicit val ThrowTag: ClassTag[Throw]

  /** The constructor/deconstructor for `Throw` instances.
   *  @group Extractors
   */
  val Throw: ThrowExtractor

  /** An extractor class to create and pattern match with syntax `Throw(expr)`.
   *  This AST node corresponds to the following Scala code:
   *
   *    `throw` expr
   *  @group Extractors
   */
  abstract class ThrowExtractor {
    def apply(expr: Tree): Throw
    def unapply(throw_ : Throw): Option[Tree]
  }

  /** The API that all tries support
   *  @group API
   */
  trait ThrowApi extends TermTreeApi { this: Throw =>
    /** The thrown expression. */
    val expr: Tree
  }

  /** Object instantiation
   *  @group Trees
   *  @template
   */
  type New >: Null <: TermTree with NewApi

  /** A tag that preserves the identity of the `New` abstract type from erasure.
   *  Can be used for pattern matching, instance tests, serialization and likes.
   *  @group Tags
   */
  implicit val NewTag: ClassTag[New]

  /** The constructor/deconstructor for `New` instances.
   *  @group Extractors
   */
  val New: NewExtractor

  /** An extractor class to create and pattern match with syntax `New(tpt)`.
   *  This AST node corresponds to the following Scala code:
   *
   *    `new` T
   *
   *  This node always occurs in the following context:
   *
   *    (`new` tpt).<init>[targs](args)
   *  @group Extractors
   */
  abstract class NewExtractor {
    /** A user level `new`.
     *  One should always use this factory method to build a user level `new`.
     *
     *  @param tpt    a class type
     */
    def apply(tpt: Tree): New
    def unapply(new_ : New): Option[Tree]
  }

  /** The API that all news support
   *  @group API
   */
  trait NewApi extends TermTreeApi { this: New =>
    /** The tree that represents the type being instantiated.
     *  See the example for [[scala.reflect.api.Trees#NewExtractor]].
     */
    val tpt: Tree
  }

  /** Type annotation, eliminated by compiler phase cleanup
   *  @group Trees
   *  @template
   */
  type Typed >: Null <: TermTree with TypedApi

  /** A tag that preserves the identity of the `Typed` abstract type from erasure.
   *  Can be used for pattern matching, instance tests, serialization and likes.
   *  @group Tags
   */
  implicit val TypedTag: ClassTag[Typed]

  /** The constructor/deconstructor for `Typed` instances.
   *  @group Extractors
   */
  val Typed: TypedExtractor

  /** An extractor class to create and pattern match with syntax `Typed(expr, tpt)`.
   *  This AST node corresponds to the following Scala code:
   *
   *    expr: tpt
   *  @group Extractors
   */
  abstract class TypedExtractor {
    def apply(expr: Tree, tpt: Tree): Typed
    def unapply(typed: Typed): Option[(Tree, Tree)]
  }

  /** The API that all typeds support
   *  @group API
   */
  trait TypedApi extends TermTreeApi { this: Typed =>
    /** The expression being ascribed with the type. */
    val expr: Tree

    /** The type being ascribed to the expression. */
    val tpt: Tree
  }

  /** Common base class for Apply and TypeApply.
   *  @group Trees
   *  @template
   */
  type GenericApply >: Null <: TermTree with GenericApplyApi

  /** A tag that preserves the identity of the `GenericApply` abstract type from erasure.
   *  Can be used for pattern matching, instance tests, serialization and likes.
   *  @group Tags
   */
  implicit val GenericApplyTag: ClassTag[GenericApply]

  /** The API that all applies support
   *  @group API
   */
  trait GenericApplyApi extends TermTreeApi { this: GenericApply =>
    /** The target of the application. */
    val fun: Tree

    /** The arguments of the application. */
    val args: List[Tree]
  }

  /* @PP: All signs point toward it being a requirement that args.nonEmpty,
   *  but I can't find that explicitly stated anywhere.  Unless your last name
   *  is odersky, you should probably treat it as true.
   */
  /** Explicit type application.
   *  @group Trees
   *  @template
   */
  type TypeApply >: Null <: GenericApply with TypeApplyApi

  /** A tag that preserves the identity of the `TypeApply` abstract type from erasure.
   *  Can be used for pattern matching, instance tests, serialization and likes.
   *  @group Tags
   */
  implicit val TypeApplyTag: ClassTag[TypeApply]

  /** The constructor/deconstructor for `TypeApply` instances.
   *  @group Extractors
   */
  val TypeApply: TypeApplyExtractor

  /** An extractor class to create and pattern match with syntax `TypeApply(fun, args)`.
   *  This AST node corresponds to the following Scala code:
   *
   *    fun[args]
   *  @group Extractors
   */
  abstract class TypeApplyExtractor {
    def apply(fun: Tree, args: List[Tree]): TypeApply
    def unapply(typeApply: TypeApply): Option[(Tree, List[Tree])]
  }

  /** The API that all type applies support
   *  @group API
   */
  trait TypeApplyApi extends GenericApplyApi { this: TypeApply =>
  }

  /** Value application
   *  @group Trees
   *  @template
   */
  type Apply >: Null <: GenericApply with ApplyApi

  /** A tag that preserves the identity of the `Apply` abstract type from erasure.
   *  Can be used for pattern matching, instance tests, serialization and likes.
   *  @group Tags
   */
  implicit val ApplyTag: ClassTag[Apply]

  /** The constructor/deconstructor for `Apply` instances.
   *  @group Extractors
   */
  val Apply: ApplyExtractor

  /** An extractor class to create and pattern match with syntax `Apply(fun, args)`.
   *  This AST node corresponds to the following Scala code:
   *
   *    fun(args)
   *
   *  For instance:
   *
   *    fun[targs](args)
   *
   *  Is expressed as:
   *
   *    Apply(TypeApply(fun, targs), args)
   *  @group Extractors
   */
  abstract class ApplyExtractor {
    def apply(fun: Tree, args: List[Tree]): Apply
    def unapply(apply: Apply): Option[(Tree, List[Tree])]
  }

  /** The API that all applies support
   *  @group API
   */
  trait ApplyApi extends GenericApplyApi { this: Apply =>
  }

  /** Super reference, where `qual` is the corresponding `this` reference.
   *  A super reference `C.super[M]` is represented as `Super(This(C), M)`.
   *  @group Trees
   *  @template
   */
  type Super >: Null <: TermTree with SuperApi

  /** A tag that preserves the identity of the `Super` abstract type from erasure.
   *  Can be used for pattern matching, instance tests, serialization and likes.
   *  @group Tags
   */
  implicit val SuperTag: ClassTag[Super]

  /** The constructor/deconstructor for `Super` instances.
   *  @group Extractors
   */
  val Super: SuperExtractor

  /** An extractor class to create and pattern match with syntax `Super(qual, mix)`.
   *  This AST node corresponds to the following Scala code:
   *
   *    C.super[M]
   *
   *  Which is represented as:
   *
   *    Super(This(C), M)
   *
   *  If `mix` is empty, it is tpnme.EMPTY.
   *
   *  The symbol of a Super is the class _from_ which the super reference is made.
   *  For instance in C.super(...), it would be C.
   *  @group Extractors
   */
  abstract class SuperExtractor {
    def apply(qual: Tree, mix: TypeName): Super
    def unapply(super_ : Super): Option[(Tree, TypeName)]
  }

  /** The API that all supers support
   *  @group API
   */
  trait SuperApi extends TermTreeApi { this: Super =>
    /** The qualifier of the `super` expression.
     *  See the example for [[scala.reflect.api.Trees#SuperExtractor]].
     */
    val qual: Tree

    /** The selector of the `super` expression.
     *  See the example for [[scala.reflect.api.Trees#SuperExtractor]].
     */
    val mix: TypeName
  }

  /** Self reference
   *  @group Trees
   *  @template
   */
  type This >: Null <: TermTree with SymTree with ThisApi

  /** A tag that preserves the identity of the `This` abstract type from erasure.
   *  Can be used for pattern matching, instance tests, serialization and likes.
   *  @group Tags
   */
  implicit val ThisTag: ClassTag[This]

  /** The constructor/deconstructor for `This` instances.
   *  @group Extractors
   */
  val This: ThisExtractor

  /** An extractor class to create and pattern match with syntax `This(qual)`.
   *  This AST node corresponds to the following Scala code:
   *
   *    qual.this
   *
   *  The symbol of a This is the class to which the this refers.
   *  For instance in C.this, it would be C.
   *  @group Extractors
   */
  abstract class ThisExtractor {
    def apply(qual: TypeName): This
    def unapply(this_ : This): Option[TypeName]
  }

  /** The API that all thises support
   *  @group API
   */
  trait ThisApi extends TermTreeApi with SymTreeApi { this: This =>
    /** The qualifier of the `this` expression.
     *  For an unqualified `this` refers to the enclosing class.
     */
    val qual: TypeName
  }

  /** A member selection <qualifier> . <name>
   *  @group Trees
   *  @template
   */
  type Select >: Null <: RefTree with SelectApi

  /** A tag that preserves the identity of the `Select` abstract type from erasure.
   *  Can be used for pattern matching, instance tests, serialization and likes.
   *  @group Tags
   */
  implicit val SelectTag: ClassTag[Select]

  /** The constructor/deconstructor for `Select` instances.
   *  @group Extractors
   */
  val Select: SelectExtractor

  /** An extractor class to create and pattern match with syntax `Select(qual, name)`.
   *  This AST node corresponds to the following Scala code:
   *
   *    qualifier.selector
   *  @group Extractors
   */
  abstract class SelectExtractor {
    def apply(qualifier: Tree, name: Name): Select
    def unapply(select: Select): Option[(Tree, Name)]
  }

  /** The API that all selects support
   *  @group API
   */
  trait SelectApi extends RefTreeApi { this: Select =>
    /** @inheritdoc */
    val qualifier: Tree

    /** @inheritdoc */
    val name: Name
  }

  /** A reference to identifier `name`.
   *  @group Trees
   *  @template
   */
  type Ident >: Null <: RefTree with IdentApi

  /** A tag that preserves the identity of the `Ident` abstract type from erasure.
   *  Can be used for pattern matching, instance tests, serialization and likes.
   *  @group Tags
   */
  implicit val IdentTag: ClassTag[Ident]

  /** The constructor/deconstructor for `Ident` instances.
   *  @group Extractors
   */
  val Ident: IdentExtractor

  /** An extractor class to create and pattern match with syntax `Ident(qual, name)`.
   *  This AST node corresponds to the following Scala code:
   *
   *    name
   *
   *  Type checker converts idents that refer to enclosing fields or methods to selects.
   *  For example, name ==> this.name
   *  @group Extractors
   */
  abstract class IdentExtractor {
    def apply(name: Name): Ident
    def unapply(ident: Ident): Option[Name]
  }

  /** The API that all idents support
   *  @group API
   */
  trait IdentApi extends RefTreeApi { this: Ident =>
    /** @inheritdoc */
    val name: Name
  }

  /** Marks underlying reference to id as boxed.
   *
   *  <b>Precondition:<\b> id must refer to a captured variable
   *  A reference such marked will refer to the boxed entity, no dereferencing
   *  with `.elem` is done on it.
   *  This tree node can be emitted by macros such as reify that call referenceCapturedVariable.
   *  It is eliminated in LambdaLift, where the boxing conversion takes place.
   *  @group Trees
   *  @template
   */
  type ReferenceToBoxed >: Null <: TermTree with ReferenceToBoxedApi

  /** A tag that preserves the identity of the `ReferenceToBoxed` abstract type from erasure.
   *  Can be used for pattern matching, instance tests, serialization and likes.
   *  @group Tags
   */
  implicit val ReferenceToBoxedTag: ClassTag[ReferenceToBoxed]

  /** The constructor/deconstructor for `ReferenceToBoxed` instances.
   *  @group Extractors
   */
  val ReferenceToBoxed: ReferenceToBoxedExtractor

  /** An extractor class to create and pattern match with syntax `ReferenceToBoxed(ident)`.
   *  This AST node does not have direct correspondence to Scala code,
   *  and is emitted by macros to reference capture vars directly without going through `elem`.
   *
   *  For example:
   *
   *    var x = ...
   *    fun { x }
   *
   *  Will emit:
   *
   *    Ident(x)
   *
   *  Which gets transformed to:
   *
   *    Select(Ident(x), "elem")
   *
   *  If `ReferenceToBoxed` were used instead of Ident, no transformation would be performed.
   *  @group Extractors
   */
  abstract class ReferenceToBoxedExtractor {
    def apply(ident: Ident): ReferenceToBoxed
    def unapply(referenceToBoxed: ReferenceToBoxed): Option[Ident]
  }

  /** The API that all references support
   *  @group API
   */
  trait ReferenceToBoxedApi extends TermTreeApi { this: ReferenceToBoxed =>
    /** The underlying reference. */
    val ident: Tree
  }

  /** Literal
   *  @group Trees
   *  @template
   */
  type Literal >: Null <: TermTree with LiteralApi

  /** A tag that preserves the identity of the `Literal` abstract type from erasure.
   *  Can be used for pattern matching, instance tests, serialization and likes.
   *  @group Tags
   */
  implicit val LiteralTag: ClassTag[Literal]

  /** The constructor/deconstructor for `Literal` instances.
   *  @group Extractors
   */
  val Literal: LiteralExtractor

  /** An extractor class to create and pattern match with syntax `Literal(value)`.
   *  This AST node corresponds to the following Scala code:
   *
   *    value
   *  @group Extractors
   */
  abstract class LiteralExtractor {
    def apply(value: Constant): Literal
    def unapply(literal: Literal): Option[Constant]
  }

  /** The API that all literals support
   *  @group API
   */
  trait LiteralApi extends TermTreeApi { this: Literal =>
    /** The compile-time constant underlying the literal. */
    val value: Constant
  }

  /** A tree that has an annotation attached to it. Only used for annotated types and
   *  annotation ascriptions, annotations on definitions are stored in the Modifiers.
   *  Eliminated by typechecker (typedAnnotated), the annotations are then stored in
   *  an AnnotatedType.
   *  @group Trees
   *  @template
   */
  type Annotated >: Null <: AnyRef with Tree with AnnotatedApi

  /** A tag that preserves the identity of the `Annotated` abstract type from erasure.
   *  Can be used for pattern matching, instance tests, serialization and likes.
   *  @group Tags
   */
  implicit val AnnotatedTag: ClassTag[Annotated]

  /** The constructor/deconstructor for `Annotated` instances.
   *  @group Extractors
   */
  val Annotated: AnnotatedExtractor

  /** An extractor class to create and pattern match with syntax `Annotated(annot, arg)`.
   *  This AST node corresponds to the following Scala code:
   *
   *    arg @annot    // for types
   *    arg: @annot   // for exprs
   *  @group Extractors
   */
  abstract class AnnotatedExtractor {
    def apply(annot: Tree, arg: Tree): Annotated
    def unapply(annotated: Annotated): Option[(Tree, Tree)]
  }

  /** The API that all annotateds support
   *  @group API
   */
  trait AnnotatedApi extends TreeApi { this: Annotated =>
    /** The annotation. */
    val annot: Tree

    /** The annotee. */
    val arg: Tree
  }

  /** Singleton type, eliminated by RefCheck
   *  @group Trees
   *  @template
   */
  type SingletonTypeTree >: Null <: TypTree with SingletonTypeTreeApi

  /** A tag that preserves the identity of the `SingletonTypeTree` abstract type from erasure.
   *  Can be used for pattern matching, instance tests, serialization and likes.
   *  @group Tags
   */
  implicit val SingletonTypeTreeTag: ClassTag[SingletonTypeTree]

  /** The constructor/deconstructor for `SingletonTypeTree` instances.
   *  @group Extractors
   */
  val SingletonTypeTree: SingletonTypeTreeExtractor

  /** An extractor class to create and pattern match with syntax `SingletonTypeTree(ref)`.
   *  This AST node corresponds to the following Scala code:
   *
   *    ref.type
   *  @group Extractors
   */
  abstract class SingletonTypeTreeExtractor {
    def apply(ref: Tree): SingletonTypeTree
    def unapply(singletonTypeTree: SingletonTypeTree): Option[Tree]
  }

  /** The API that all singleton type trees support
   *  @group API
   */
  trait SingletonTypeTreeApi extends TypTreeApi { this: SingletonTypeTree =>
    /** The underlying reference. */
    val ref: Tree
  }

  /** Type selection <qualifier> # <name>, eliminated by RefCheck
   *  @group Trees
   *  @template
   */
  // [Eugene++] don't see why we need it, when we have Select
  type SelectFromTypeTree >: Null <: TypTree with RefTree with SelectFromTypeTreeApi

  /** A tag that preserves the identity of the `SelectFromTypeTree` abstract type from erasure.
   *  Can be used for pattern matching, instance tests, serialization and likes.
   *  @group Tags
   */
  implicit val SelectFromTypeTreeTag: ClassTag[SelectFromTypeTree]

  /** The constructor/deconstructor for `SelectFromTypeTree` instances.
   *  @group Extractors
   */
  val SelectFromTypeTree: SelectFromTypeTreeExtractor

  /** An extractor class to create and pattern match with syntax `SelectFromTypeTree(qualifier, name)`.
   *  This AST node corresponds to the following Scala code:
   *
   *    qualifier # selector
   *
   *  Note: a path-dependent type p.T is expressed as p.type # T
   *  @group Extractors
   */
  abstract class SelectFromTypeTreeExtractor {
    def apply(qualifier: Tree, name: TypeName): SelectFromTypeTree
    def unapply(selectFromTypeTree: SelectFromTypeTree): Option[(Tree, TypeName)]
  }

  /** The API that all selects from type trees support
   *  @group API
   */
  trait SelectFromTypeTreeApi extends TypTreeApi with RefTreeApi { this: SelectFromTypeTree =>
    /** @inheritdoc */
    val qualifier: Tree

    /** @inheritdoc */
    val name: TypeName
  }

  /** Intersection type <parent1> with ... with <parentN> { <decls> }, eliminated by RefCheck
   *  @group Trees
   *  @template
   */
  type CompoundTypeTree >: Null <: TypTree with CompoundTypeTreeApi

  /** A tag that preserves the identity of the `CompoundTypeTree` abstract type from erasure.
   *  Can be used for pattern matching, instance tests, serialization and likes.
   *  @group Tags
   */
  implicit val CompoundTypeTreeTag: ClassTag[CompoundTypeTree]

  /** The constructor/deconstructor for `CompoundTypeTree` instances.
   *  @group Extractors
   */
  val CompoundTypeTree: CompoundTypeTreeExtractor

  /** An extractor class to create and pattern match with syntax `CompoundTypeTree(templ)`.
   *  This AST node corresponds to the following Scala code:
   *
   *    parent1 with ... with parentN { refinement }
   *  @group Extractors
   */
  abstract class CompoundTypeTreeExtractor {
    def apply(templ: Template): CompoundTypeTree
    def unapply(compoundTypeTree: CompoundTypeTree): Option[Template]
  }

  /** The API that all compound type trees support
   *  @group API
   */
  trait CompoundTypeTreeApi extends TypTreeApi { this: CompoundTypeTree =>
    /** The template of the compound type - represents the parents, the optional self-type and the optional definitions. */
    val templ: Template
  }

  /** Applied type <tpt> [ <args> ], eliminated by RefCheck
   *  @group Trees
   *  @template
   */
  type AppliedTypeTree >: Null <: TypTree with AppliedTypeTreeApi

  /** A tag that preserves the identity of the `AppliedTypeTree` abstract type from erasure.
   *  Can be used for pattern matching, instance tests, serialization and likes.
   *  @group Tags
   */
  implicit val AppliedTypeTreeTag: ClassTag[AppliedTypeTree]

  /** The constructor/deconstructor for `AppliedTypeTree` instances.
   *  @group Extractors
   */
  val AppliedTypeTree: AppliedTypeTreeExtractor

  /** An extractor class to create and pattern match with syntax `AppliedTypeTree(tpt, args)`.
   *  This AST node corresponds to the following Scala code:
   *
   *    tpt[args]
   *  @group Extractors
   */
  abstract class AppliedTypeTreeExtractor {
    def apply(tpt: Tree, args: List[Tree]): AppliedTypeTree
    def unapply(appliedTypeTree: AppliedTypeTree): Option[(Tree, List[Tree])]
  }

  /** The API that all applied type trees support
   *  @group API
   */
  trait AppliedTypeTreeApi extends TypTreeApi { this: AppliedTypeTree =>
    /** The target of the application. */
    val tpt: Tree

    /** The arguments of the application. */
    val args: List[Tree]
  }

  /** Type bounds tree node
   *  @group Trees
   *  @template
   */
  type TypeBoundsTree >: Null <: TypTree with TypeBoundsTreeApi

  /** A tag that preserves the identity of the `TypeBoundsTree` abstract type from erasure.
   *  Can be used for pattern matching, instance tests, serialization and likes.
   *  @group Tags
   */
  implicit val TypeBoundsTreeTag: ClassTag[TypeBoundsTree]

  /** The constructor/deconstructor for `TypeBoundsTree` instances.
   *  @group Extractors
   */
  val TypeBoundsTree: TypeBoundsTreeExtractor

  /** An extractor class to create and pattern match with syntax `TypeBoundsTree(lo, hi)`.
   *  This AST node corresponds to the following Scala code:
   *
   *    >: lo <: hi
   *  @group Extractors
   */
  abstract class TypeBoundsTreeExtractor {
    def apply(lo: Tree, hi: Tree): TypeBoundsTree
    def unapply(typeBoundsTree: TypeBoundsTree): Option[(Tree, Tree)]
  }

  /** The API that all type bound trees support
   *  @group API
   */
  trait TypeBoundsTreeApi extends TypTreeApi { this: TypeBoundsTree =>
    /** The lower bound.
     *  Is equal to `Ident(<scala.Nothing>)` if not specified explicitly.
     */
    val lo: Tree

    /** The upper bound.
     *  Is equal to `Ident(<scala.Any>)` if not specified explicitly.
     */
    val hi: Tree
  }

  /** Existential type tree node
   *  @group Trees
   *  @template
   */
  type ExistentialTypeTree >: Null <: TypTree with ExistentialTypeTreeApi

  /** A tag that preserves the identity of the `ExistentialTypeTree` abstract type from erasure.
   *  Can be used for pattern matching, instance tests, serialization and likes.
   *  @group Tags
   */
  implicit val ExistentialTypeTreeTag: ClassTag[ExistentialTypeTree]

  /** The constructor/deconstructor for `ExistentialTypeTree` instances.
   *  @group Extractors
   */
  val ExistentialTypeTree: ExistentialTypeTreeExtractor

  /** An extractor class to create and pattern match with syntax `ExistentialTypeTree(tpt, whereClauses)`.
   *  This AST node corresponds to the following Scala code:
   *
   *    tpt forSome { whereClauses }
   *  @group Extractors
   */
  abstract class ExistentialTypeTreeExtractor {
    def apply(tpt: Tree, whereClauses: List[Tree]): ExistentialTypeTree
    def unapply(existentialTypeTree: ExistentialTypeTree): Option[(Tree, List[Tree])]
  }

  /** The API that all existential type trees support
   *  @group API
   */
  trait ExistentialTypeTreeApi extends TypTreeApi { this: ExistentialTypeTree =>
    /** The underlying type of the existential type. */
    val tpt: Tree

    /** The clauses of the definition of the existential type. */
    val whereClauses: List[Tree]
  }

  /** A synthetic tree holding an arbitrary type.  Not to be confused with
   *  with TypTree, the trait for trees that are only used for type trees.
   *  TypeTree's are inserted in several places, but most notably in
   *  `RefCheck`, where the arbitrary type trees are all replaced by
   *  TypeTree's.
   *  @group Trees
   *  @template
   */
  type TypeTree >: Null <: TypTree with TypeTreeApi

  /** A tag that preserves the identity of the `TypeTree` abstract type from erasure.
   *  Can be used for pattern matching, instance tests, serialization and likes.
   *  @group Tags
   */
  implicit val TypeTreeTag: ClassTag[TypeTree]

  /** The constructor/deconstructor for `TypeTree` instances.
   *  @group Extractors
   */
  val TypeTree: TypeTreeExtractor

  /** An extractor class to create and pattern match with syntax `TypeTree()`.
   *  This AST node does not have direct correspondence to Scala code,
   *  and is emitted by everywhere when we want to wrap a `Type` in a `Tree`.
   *  @group Extractors
   */
  abstract class TypeTreeExtractor {
    def apply(): TypeTree
    def unapply(typeTree: TypeTree): Boolean
  }

  /** The API that all type trees support
   *  @group API
   */
  trait TypeTreeApi extends TypTreeApi { this: TypeTree =>
    /** The precursor of this tree.
     *  Is equal to `EmptyTree` if this type tree doesn't have precursors.
     */
    def original: Tree
  }

  /** An empty deferred value definition corresponding to:
   *    val _: _
   *  This is used as a placeholder in the `self` parameter Template if there is
   *  no definition of a self value of self type.
   *  @group Trees
   */
  val emptyValDef: ValDef

// ---------------------- factories ----------------------------------------------

  /** A factory method for `ClassDef` nodes.
   *  @group Factories
   */
  def ClassDef(sym: Symbol, impl: Template): ClassDef

  /** A factory method for `ModuleDef` nodes.
   *  @group Factories
   */
  def ModuleDef(sym: Symbol, impl: Template): ModuleDef

  /** A factory method for `ValDef` nodes.
   *  @group Factories
   */
  def ValDef(sym: Symbol, rhs: Tree): ValDef

  /** A factory method for `ValDef` nodes.
   *  @group Factories
   */
  def ValDef(sym: Symbol): ValDef

  /** A factory method for `ValDef` nodes.
   *  @group Factories
   */
  def DefDef(sym: Symbol, mods: Modifiers, vparamss: List[List[ValDef]], rhs: Tree): DefDef

  /** A factory method for `ValDef` nodes.
   *  @group Factories
   */
  def DefDef(sym: Symbol, vparamss: List[List[ValDef]], rhs: Tree): DefDef

  /** A factory method for `ValDef` nodes.
   *  @group Factories
   */
  def DefDef(sym: Symbol, mods: Modifiers, rhs: Tree): DefDef

  /** A factory method for `ValDef` nodes.
   *  @group Factories
   */
  def DefDef(sym: Symbol, rhs: Tree): DefDef

  /** A factory method for `ValDef` nodes.
   *  @group Factories
   */
  def DefDef(sym: Symbol, rhs: List[List[Symbol]] => Tree): DefDef

  /** A factory method for `TypeDef` nodes.
   *  @group Factories
   */
  def TypeDef(sym: Symbol, rhs: Tree): TypeDef

  /** A factory method for `TypeDef` nodes.
   *  @group Factories
   */
  def TypeDef(sym: Symbol): TypeDef

  /** A factory method for `LabelDef` nodes.
   *  @group Factories
   */
  def LabelDef(sym: Symbol, params: List[Symbol], rhs: Tree): LabelDef

  /** A factory method for `Block` nodes.
   *  Flattens directly nested blocks.
   *  @group Factories
   */
  def Block(stats: Tree*): Block

  /** A factory method for `CaseDef` nodes.
   *  @group Factories
   */
  def CaseDef(pat: Tree, body: Tree): CaseDef

  /** A factory method for `Bind` nodes.
   *  @group Factories
   */
  def Bind(sym: Symbol, body: Tree): Bind

  /** A factory method for `Try` nodes.
   *  @group Factories
   */
  def Try(body: Tree, cases: (Tree, Tree)*): Try

  /** A factory method for `Throw` nodes.
   *  @group Factories
   */
  def Throw(tpe: Type, args: Tree*): Throw

  /** Factory method for object creation `new tpt(args_1)...(args_n)`
   *  A `New(t, as)` is expanded to: `(new t).<init>(as)`
   *  @group Factories
   */
  def New(tpt: Tree, argss: List[List[Tree]]): Tree

  /** 0-1 argument list new, based on a type.
   *  @group Factories
   */
  def New(tpe: Type, args: Tree*): Tree

  /** 0-1 argument list new, based on a symbol.
   *  @group Factories
   */
  def New(sym: Symbol, args: Tree*): Tree

  /** A factory method for `Apply` nodes.
   *  @group Factories
   */
  def Apply(sym: Symbol, args: Tree*): Tree

  /** 0-1 argument list new, based on a type tree.
   *  @group Factories
   */
  def ApplyConstructor(tpt: Tree, args: List[Tree]): Tree

  /** A factory method for `Super` nodes.
   *  @group Factories
   */
  def Super(sym: Symbol, mix: TypeName): Tree

  /** A factory method for `This` nodes.
   *  @group Factories
   */
  def This(sym: Symbol): Tree

  /** A factory method for `Select` nodes.
   *  The string `name` argument is assumed to represent a [[scala.reflect.api.Names#TermName `TermName`]].
   *  @group Factories
   */
  def Select(qualifier: Tree, name: String): Select

  /** A factory method for `Select` nodes.
   *  @group Factories
   */
  def Select(qualifier: Tree, sym: Symbol): Select

  /** A factory method for `Ident` nodes.
   *  @group Factories
   */
  def Ident(name: String): Ident

  /** A factory method for `Ident` nodes.
   *  @group Factories
   */
  def Ident(sym: Symbol): Ident

  /** A factory method for `TypeTree` nodes.
   *  @group Factories
   */
  def TypeTree(tp: Type): TypeTree

// ---------------------- copying ------------------------------------------------

  /** The type of standard (lazy) tree copiers.
   *  @template
   *  @group Copying
   */
  type TreeCopier <: TreeCopierOps

  /** The standard (lazy) tree copier.
   *  @group Copying
   */
  val treeCopy: TreeCopier = newLazyTreeCopier

  /** Creates a strict tree copier.
   *  @group Copying
   */
  def newStrictTreeCopier: TreeCopier

  /** Creates a lazy tree copier.
   *  @group Copying
   */
  def newLazyTreeCopier: TreeCopier

  /** The API of a tree copier.
   *  @group API
   */
  abstract class TreeCopierOps {
    /** Creates a `ClassDef` node from the given components, having a given `tree` as a prototype.
     *  Having a tree as a prototype means that the tree's attachments, type and symbol will be copied into the result.
     */
    def ClassDef(tree: Tree, mods: Modifiers, name: Name, tparams: List[TypeDef], impl: Template): ClassDef

    /** Creates a `PackageDef` node from the given components, having a given `tree` as a prototype.
     *  Having a tree as a prototype means that the tree's attachments, type and symbol will be copied into the result.
     */
    def PackageDef(tree: Tree, pid: RefTree, stats: List[Tree]): PackageDef

    /** Creates a `ModuleDef` node from the given components, having a given `tree` as a prototype.
     *  Having a tree as a prototype means that the tree's attachments, type and symbol will be copied into the result.
     */
    def ModuleDef(tree: Tree, mods: Modifiers, name: Name, impl: Template): ModuleDef

    /** Creates a `ValDef` node from the given components, having a given `tree` as a prototype.
     *  Having a tree as a prototype means that the tree's attachments, type and symbol will be copied into the result.
     */
    def ValDef(tree: Tree, mods: Modifiers, name: Name, tpt: Tree, rhs: Tree): ValDef

    /** Creates a `DefDef` node from the given components, having a given `tree` as a prototype.
     *  Having a tree as a prototype means that the tree's attachments, type and symbol will be copied into the result.
     */
    def DefDef(tree: Tree, mods: Modifiers, name: Name, tparams: List[TypeDef], vparamss: List[List[ValDef]], tpt: Tree, rhs: Tree): DefDef

    /** Creates a `TypeDef` node from the given components, having a given `tree` as a prototype.
     *  Having a tree as a prototype means that the tree's attachments, type and symbol will be copied into the result.
     */
    def TypeDef(tree: Tree, mods: Modifiers, name: Name, tparams: List[TypeDef], rhs: Tree): TypeDef

    /** Creates a `LabelDef` node from the given components, having a given `tree` as a prototype.
     *  Having a tree as a prototype means that the tree's attachments, type and symbol will be copied into the result.
     */
    def LabelDef(tree: Tree, name: Name, params: List[Ident], rhs: Tree): LabelDef

    /** Creates a `Import` node from the given components, having a given `tree` as a prototype.
     *  Having a tree as a prototype means that the tree's attachments, type and symbol will be copied into the result.
     */
    def Import(tree: Tree, expr: Tree, selectors: List[ImportSelector]): Import

    /** Creates a `Template` node from the given components, having a given `tree` as a prototype.
     *  Having a tree as a prototype means that the tree's attachments, type and symbol will be copied into the result.
     */
    def Template(tree: Tree, parents: List[Tree], self: ValDef, body: List[Tree]): Template

    /** Creates a `Block` node from the given components, having a given `tree` as a prototype.
     *  Having a tree as a prototype means that the tree's attachments, type and symbol will be copied into the result.
     */
    def Block(tree: Tree, stats: List[Tree], expr: Tree): Block

    /** Creates a `CaseDef` node from the given components, having a given `tree` as a prototype.
     *  Having a tree as a prototype means that the tree's attachments, type and symbol will be copied into the result.
     */
    def CaseDef(tree: Tree, pat: Tree, guard: Tree, body: Tree): CaseDef

    /** Creates a `Alternative` node from the given components, having a given `tree` as a prototype.
     *  Having a tree as a prototype means that the tree's attachments, type and symbol will be copied into the result.
     */
    def Alternative(tree: Tree, trees: List[Tree]): Alternative

    /** Creates a `Star` node from the given components, having a given `tree` as a prototype.
     *  Having a tree as a prototype means that the tree's attachments, type and symbol will be copied into the result.
     */
    def Star(tree: Tree, elem: Tree): Star

    /** Creates a `Bind` node from the given components, having a given `tree` as a prototype.
     *  Having a tree as a prototype means that the tree's attachments, type and symbol will be copied into the result.
     */
    def Bind(tree: Tree, name: Name, body: Tree): Bind

    /** Creates a `UnApply` node from the given components, having a given `tree` as a prototype.
     *  Having a tree as a prototype means that the tree's attachments, type and symbol will be copied into the result.
     */
    def UnApply(tree: Tree, fun: Tree, args: List[Tree]): UnApply

    /** Creates a `Function` node from the given components, having a given `tree` as a prototype.
     *  Having a tree as a prototype means that the tree's attachments, type and symbol will be copied into the result.
     */
    def Function(tree: Tree, vparams: List[ValDef], body: Tree): Function

    /** Creates a `Assign` node from the given components, having a given `tree` as a prototype.
     *  Having a tree as a prototype means that the tree's attachments, type and symbol will be copied into the result.
     */
    def Assign(tree: Tree, lhs: Tree, rhs: Tree): Assign

    /** Creates a `AssignOrNamedArg` node from the given components, having a given `tree` as a prototype.
     *  Having a tree as a prototype means that the tree's attachments, type and symbol will be copied into the result.
     */
    def AssignOrNamedArg(tree: Tree, lhs: Tree, rhs: Tree): AssignOrNamedArg

    /** Creates a `If` node from the given components, having a given `tree` as a prototype.
     *  Having a tree as a prototype means that the tree's attachments, type and symbol will be copied into the result.
     */
    def If(tree: Tree, cond: Tree, thenp: Tree, elsep: Tree): If

    /** Creates a `Match` node from the given components, having a given `tree` as a prototype.
     *  Having a tree as a prototype means that the tree's attachments, type and symbol will be copied into the result.
     */
    def Match(tree: Tree, selector: Tree, cases: List[CaseDef]): Match

    /** Creates a `Return` node from the given components, having a given `tree` as a prototype.
     *  Having a tree as a prototype means that the tree's attachments, type and symbol will be copied into the result.
     */
    def Return(tree: Tree, expr: Tree): Return

    /** Creates a `Try` node from the given components, having a given `tree` as a prototype.
     *  Having a tree as a prototype means that the tree's attachments, type and symbol will be copied into the result.
     */
    def Try(tree: Tree, block: Tree, catches: List[CaseDef], finalizer: Tree): Try

    /** Creates a `Throw` node from the given components, having a given `tree` as a prototype.
     *  Having a tree as a prototype means that the tree's attachments, type and symbol will be copied into the result.
     */
    def Throw(tree: Tree, expr: Tree): Throw

    /** Creates a `New` node from the given components, having a given `tree` as a prototype.
     *  Having a tree as a prototype means that the tree's attachments, type and symbol will be copied into the result.
     */
    def New(tree: Tree, tpt: Tree): New

    /** Creates a `Typed` node from the given components, having a given `tree` as a prototype.
     *  Having a tree as a prototype means that the tree's attachments, type and symbol will be copied into the result.
     */
    def Typed(tree: Tree, expr: Tree, tpt: Tree): Typed

    /** Creates a `TypeApply` node from the given components, having a given `tree` as a prototype.
     *  Having a tree as a prototype means that the tree's attachments, type and symbol will be copied into the result.
     */
    def TypeApply(tree: Tree, fun: Tree, args: List[Tree]): TypeApply

    /** Creates a `Apply` node from the given components, having a given `tree` as a prototype.
     *  Having a tree as a prototype means that the tree's attachments, type and symbol will be copied into the result.
     */
    def Apply(tree: Tree, fun: Tree, args: List[Tree]): Apply

    /** Creates a `Super` node from the given components, having a given `tree` as a prototype.
     *  Having a tree as a prototype means that the tree's attachments, type and symbol will be copied into the result.
     */
    def Super(tree: Tree, qual: Tree, mix: TypeName): Super

    /** Creates a `This` node from the given components, having a given `tree` as a prototype.
     *  Having a tree as a prototype means that the tree's attachments, type and symbol will be copied into the result.
     */
    def This(tree: Tree, qual: Name): This

    /** Creates a `Select` node from the given components, having a given `tree` as a prototype.
     *  Having a tree as a prototype means that the tree's attachments, type and symbol will be copied into the result.
     */
    def Select(tree: Tree, qualifier: Tree, selector: Name): Select

    /** Creates a `Ident` node from the given components, having a given `tree` as a prototype.
     *  Having a tree as a prototype means that the tree's attachments, type and symbol will be copied into the result.
     */
    def Ident(tree: Tree, name: Name): Ident

    /** Creates a `ReferenceToBoxed` node from the given components, having a given `tree` as a prototype.
     *  Having a tree as a prototype means that the tree's attachments, type and symbol will be copied into the result.
     */
    def ReferenceToBoxed(tree: Tree, idt: Ident): ReferenceToBoxed

    /** Creates a `Literal` node from the given components, having a given `tree` as a prototype.
     *  Having a tree as a prototype means that the tree's attachments, type and symbol will be copied into the result.
     */
    def Literal(tree: Tree, value: Constant): Literal

    /** Creates a `TypeTree` node from the given components, having a given `tree` as a prototype.
     *  Having a tree as a prototype means that the tree's attachments, type and symbol will be copied into the result.
     */
    def TypeTree(tree: Tree): TypeTree

    /** Creates a `Annotated` node from the given components, having a given `tree` as a prototype.
     *  Having a tree as a prototype means that the tree's attachments, type and symbol will be copied into the result.
     */
    def Annotated(tree: Tree, annot: Tree, arg: Tree): Annotated

    /** Creates a `SingletonTypeTree` node from the given components, having a given `tree` as a prototype.
     *  Having a tree as a prototype means that the tree's attachments, type and symbol will be copied into the result.
     */
    def SingletonTypeTree(tree: Tree, ref: Tree): SingletonTypeTree

    /** Creates a `SelectFromTypeTree` node from the given components, having a given `tree` as a prototype.
     *  Having a tree as a prototype means that the tree's attachments, type and symbol will be copied into the result.
     */
    def SelectFromTypeTree(tree: Tree, qualifier: Tree, selector: Name): SelectFromTypeTree

    /** Creates a `CompoundTypeTree` node from the given components, having a given `tree` as a prototype.
     *  Having a tree as a prototype means that the tree's attachments, type and symbol will be copied into the result.
     */
    def CompoundTypeTree(tree: Tree, templ: Template): CompoundTypeTree

    /** Creates a `AppliedTypeTree` node from the given components, having a given `tree` as a prototype.
     *  Having a tree as a prototype means that the tree's attachments, type and symbol will be copied into the result.
     */
    def AppliedTypeTree(tree: Tree, tpt: Tree, args: List[Tree]): AppliedTypeTree

    /** Creates a `TypeBoundsTree` node from the given components, having a given `tree` as a prototype.
     *  Having a tree as a prototype means that the tree's attachments, type and symbol will be copied into the result.
     */
    def TypeBoundsTree(tree: Tree, lo: Tree, hi: Tree): TypeBoundsTree

    /** Creates a `ExistentialTypeTree` node from the given components, having a given `tree` as a prototype.
     *  Having a tree as a prototype means that the tree's attachments, type and symbol will be copied into the result.
     */
    def ExistentialTypeTree(tree: Tree, tpt: Tree, whereClauses: List[Tree]): ExistentialTypeTree
  }

// ---------------------- traversing and transforming ------------------------------

  /** A class that implement a default tree traversal strategy: breadth-first component-wise.
   *  @group Traversal
   */
  class Traverser {
    protected[scala] var currentOwner: Symbol = rootMirror.RootClass

    /** Traverses a single tree. */
    def traverse(tree: Tree): Unit = itraverse(this, tree)

    /** Traverses a list of trees. */
    def traverseTrees(trees: List[Tree]) {
      trees foreach traverse
    }

    /** Traverses a list of lists of trees. */
    def traverseTreess(treess: List[List[Tree]]) {
      treess foreach traverseTrees
    }

    /** Traverses a list of trees with a given owner symbol. */
    def traverseStats(stats: List[Tree], exprOwner: Symbol) {
      stats foreach (stat =>
        if (exprOwner != currentOwner) atOwner(exprOwner)(traverse(stat))
        else traverse(stat)
      )
    }

    /** Performs a traversal with a given owner symbol. */
    def atOwner(owner: Symbol)(traverse: => Unit) {
      val prevOwner = currentOwner
      currentOwner = owner
      traverse
      currentOwner = prevOwner
    }

    /** Leave apply available in the generic traverser to do something else.
     */
    def apply[T <: Tree](tree: T): T = { traverse(tree); tree }
  }

  /** Delegates the traversal strategy to `scala.reflect.internal.Trees`,
   *  because pattern matching on abstract types we have here degrades performance.
   *  @group Traversal
   */
  protected def itraverse(traverser: Traverser, tree: Tree): Unit = throw new MatchError(tree)

  /** Provides an extension hook for the traversal strategy.
   *  Future-proofs against new node types.
   *  @group Traversal
   */
  protected def xtraverse(traverser: Traverser, tree: Tree): Unit = throw new MatchError(tree)

  /** A class that implement a default tree transformation strategy: breadth-first component-wise cloning.
   *  @group Traversal
   */
  abstract class Transformer {
    /** The underlying tree copier. */
    val treeCopy: TreeCopier = newLazyTreeCopier

    /** The current owner symbol. */
    protected[scala] var currentOwner: Symbol = rootMirror.RootClass

    /** The enclosing method of the currently transformed tree. */
    protected def currentMethod = {
      def enclosingMethod(sym: Symbol): Symbol =
        if (sym.isMethod || sym == NoSymbol) sym else enclosingMethod(sym.owner)
      enclosingMethod(currentOwner)
    }

    /** The enclosing class of the currently transformed tree. */
    protected def currentClass = {
      def enclosingClass(sym: Symbol): Symbol =
        if (sym.isClass || sym == NoSymbol) sym else enclosingClass(sym.owner)
      enclosingClass(currentOwner)
    }

//    protected def currentPackage = currentOwner.enclosingTopLevelClass.owner

    /** Transforms a single tree. */
    def transform(tree: Tree): Tree = itransform(this, tree)

    /** Transforms a list of trees. */
    def transformTrees(trees: List[Tree]): List[Tree] = trees mapConserve (transform(_))

    /** Transforms a `Template`. */
    def transformTemplate(tree: Template): Template =
      transform(tree: Tree).asInstanceOf[Template]
    /** Transforms a list of `TypeDef` trees. */
    def transformTypeDefs(trees: List[TypeDef]): List[TypeDef] =
      trees mapConserve (tree => transform(tree).asInstanceOf[TypeDef])
    /** Transforms a `ValDef`. */
    def transformValDef(tree: ValDef): ValDef =
      if (tree.isEmpty) tree else transform(tree).asInstanceOf[ValDef]
    /** Transforms a list of `ValDef` nodes. */
    def transformValDefs(trees: List[ValDef]): List[ValDef] =
      trees mapConserve (transformValDef(_))
    /** Transforms a list of lists of `ValDef` nodes. */
    def transformValDefss(treess: List[List[ValDef]]): List[List[ValDef]] =
      treess mapConserve (transformValDefs(_))
    /** Transforms a list of `CaseDef` nodes. */
    def transformCaseDefs(trees: List[CaseDef]): List[CaseDef] =
      trees mapConserve (tree => transform(tree).asInstanceOf[CaseDef])
    /** Transforms a list of `Ident` nodes. */
    def transformIdents(trees: List[Ident]): List[Ident] =
      trees mapConserve (tree => transform(tree).asInstanceOf[Ident])
    /** Traverses a list of trees with a given owner symbol. */
    def transformStats(stats: List[Tree], exprOwner: Symbol): List[Tree] =
      stats mapConserve (stat =>
        if (exprOwner != currentOwner && stat.isTerm) atOwner(exprOwner)(transform(stat))
        else transform(stat)) filter (EmptyTree != _)
    /** Transforms `Modifiers`. */
    def transformModifiers(mods: Modifiers): Modifiers =
      mods.mapAnnotations(transformTrees)

    /** Transforms a tree with a given owner symbol. */
    def atOwner[A](owner: Symbol)(trans: => A): A = {
      val prevOwner = currentOwner
      currentOwner = owner
      val result = trans
      currentOwner = prevOwner
      result
    }
  }

  /** Delegates the transformation strategy to `scala.reflect.internal.Trees`,
   *  because pattern matching on abstract types we have here degrades performance.
   *  @group Traversal
   */
  protected def itransform(transformer: Transformer, tree: Tree): Tree = throw new MatchError(tree)

  /** Provides an extension hook for the transformation strategy.
   *  Future-proofs against new node types.
   *  @group Traversal
   */
  protected def xtransform(transformer: Transformer, tree: Tree): Tree = throw new MatchError(tree)

  /** The type of tree modifiers.
   *  @group Traversal
   */
  type Modifiers >: Null <: AnyRef with ModifiersApi

  /** A tag that preserves the identity of the `Modifiers` abstract type from erasure.
   *  Can be used for pattern matching, instance tests, serialization and likes.
   *  @group Traversal
   */
  implicit val ModifiersTag: ClassTag[Modifiers]

  /** The API that all Modifiers support
   *  @group API
   */
  abstract class ModifiersApi {
    /** The underlying flags of the enclosing definition.
     *  Is equal to `NoFlags` if none are specified explicitly.
     */
    def flags: FlagSet

    def hasFlag(flag: FlagSet): Boolean

    /** The visibility scope of the enclosing definition.
     *  Is equal to `tpnme.EMPTY` if none is specified explicitly.
     */
    def privateWithin: Name

    /** The annotations of the enclosing definition.
     *  Empty list if none are specified explicitly.
     */
    def annotations: List[Tree]

    /** Creates a new instance of `Modifiers` with
     *  the annotations transformed according to the given function.
     */
    def mapAnnotations(f: List[Tree] => List[Tree]): Modifiers =
      Modifiers(flags, privateWithin, f(annotations))
  }

  /** The constructor/deconstructor for `Modifiers` instances.
   *  @group Traversal
   */
  val Modifiers: ModifiersCreator

  /** An extractor class to create and pattern match with syntax `Modifiers(flags, privateWithin, annotations)`.
   *  Modifiers encapsulate flags, visibility annotations and Scala annotations for member definitions.
   *  @group Traversal
   */
  abstract class ModifiersCreator {
    def apply(): Modifiers = Modifiers(NoFlags, tpnme.EMPTY, List())
    def apply(flags: FlagSet, privateWithin: Name, annotations: List[Tree]): Modifiers
  }

  /** The factory for `Modifiers` instances.
   *  @group Traversal
   */
  def Modifiers(flags: FlagSet, privateWithin: Name): Modifiers = Modifiers(flags, privateWithin, List())

  /** The factory for `Modifiers` instances.
   *  @group Traversal
   */
  def Modifiers(flags: FlagSet): Modifiers = Modifiers(flags, tpnme.EMPTY)

  /** An empty `Modifiers` object: no flags, empty visibility annotation and no Scala annotations.
   *  @group Traversal
   */
  lazy val NoMods = Modifiers()
}<|MERGE_RESOLUTION|>--- conflicted
+++ resolved
@@ -102,12 +102,6 @@
      */
     def symbol: Symbol
 
-<<<<<<< HEAD
-    /** ... */
-    def hasSymbolField: Boolean
-
-=======
->>>>>>> 87c5895d
     /** Provides an alternate if tree is empty
      *  @param  alt  The alternate tree
      *  @return If this tree is non empty, this tree, otherwise `alt`.
@@ -2528,7 +2522,7 @@
    */
   def newLazyTreeCopier: TreeCopier
 
-  /** The API of a tree copier.
+  /** The API of a tree copier
    *  @group API
    */
   abstract class TreeCopierOps {
