--- conflicted
+++ resolved
@@ -437,33 +437,28 @@
     case _                          => false
   }
 
-<<<<<<< HEAD
   private def hasNoSymbol(t: Tree) = t.symbol == null || t.symbol == NoSymbol
-=======
+
+  /** If this CaseDef assigns a name to its top-level pattern,
+   *  in the form 'expr @ pattern' or 'expr: pattern', returns
+   *  the name. Otherwise, nme.NO_NAME.
+   *
+   *  Note: in the case of Constant patterns such as 'case x @ "" =>',
+   *  the pattern matcher eliminates the binding and inlines the constant,
+   *  so as far as this method is likely to be able to determine,
+   *  the name is NO_NAME.
+   */
+  def assignedNameOfPattern(cdef: CaseDef): Name = cdef.pat match {
+    case Bind(name, _)  => name
+    case Ident(name)    => name
+    case _              => nme.NO_NAME
+  }
+
   /** Is this pattern node a synthetic catch-all case, added during PartialFuction synthesis before we know
     * whether the user provided cases are exhaustive. */
   def isSyntheticDefaultCase(cdef: CaseDef) = cdef match {
     case CaseDef(Bind(nme.DEFAULT_CASE, _), EmptyTree, _) => true
     case _                                                => false
-  }
-
-  /** Does this CaseDef catch Throwable? */
-  def catchesThrowable(cdef: CaseDef) = catchesAllOf(cdef, ThrowableClass.tpe)
->>>>>>> db5919a7
-
-  /** If this CaseDef assigns a name to its top-level pattern,
-   *  in the form 'expr @ pattern' or 'expr: pattern', returns
-   *  the name. Otherwise, nme.NO_NAME.
-   *
-   *  Note: in the case of Constant patterns such as 'case x @ "" =>',
-   *  the pattern matcher eliminates the binding and inlines the constant,
-   *  so as far as this method is likely to be able to determine,
-   *  the name is NO_NAME.
-   */
-  def assignedNameOfPattern(cdef: CaseDef): Name = cdef.pat match {
-    case Bind(name, _)  => name
-    case Ident(name)    => name
-    case _              => nme.NO_NAME
   }
 
   /** Does this CaseDef catch Throwable? */
