--- conflicted
+++ resolved
@@ -84,286 +84,8 @@
     def getAnnotations: List[AnnotationInfo] = { initialize; annotations }
     def setAnnotations(annots: AnnotationInfo*): this.type = { setAnnotations(annots.toList); this }
 
-<<<<<<< HEAD
-    def resolveOverloaded(
-      pre: Type,
-      targs: Seq[Type],
-      posVargTypes: Seq[Type],
-      nameVargTypes: Seq[(TermName, Type)],
-      expected: Type
-    ): Symbol = {
-
-      // Begin Correlation Helpers
-
-      def isCompatible(tp: Type, pt: Type): Boolean = {
-        def isCompatibleByName(tp: Type, pt: Type): Boolean = pt match {
-          case TypeRef(_, ByNameParamClass, List(res)) if !definitions.isByNameParamType(tp) =>
-            isCompatible(tp, res)
-          case _ =>
-            false
-        }
-        (tp weak_<:< pt) || isCompatibleByName(tp, pt)
-      }
-
-      def signatureAsSpecific(method1: MethodSymbol, method2: MethodSymbol): Boolean = {
-        (substituteTypeParams(method1), substituteTypeParams(method2)) match {
-          case (NullaryMethodType(r1), NullaryMethodType(r2)) =>
-            r1 weak_<:< r2
-          case (NullaryMethodType(_), MethodType(_, _)) =>
-            true
-          case (MethodType(_, _), NullaryMethodType(_)) =>
-            false
-          case (MethodType(p1, _), MethodType(p2, _)) =>
-            val len = p1.length max p2.length
-            val sub = extend(p1 map (_.typeSignature), len)
-            val sup = extend(p2 map (_.typeSignature), len)
-            (sub corresponds sup)(isCompatible)
-        }
-      }
-
-      def scopeMoreSpecific(method1: MethodSymbol, method2: MethodSymbol): Boolean = {
-        val o1 = method1.owner.asClassSymbol
-        val o2 = method2.owner.asClassSymbol
-        val c1 = if (o1.hasFlag(Flag.MODULE)) o1.companionSymbol else o1
-        val c2 = if (o2.hasFlag(Flag.MODULE)) o2.companionSymbol else o2
-        c1.typeSignature <:< c2.typeSignature
-      }
-
-      def moreSpecific(method1: MethodSymbol, method2: MethodSymbol): Boolean = {
-        def points(m1: MethodSymbol, m2: MethodSymbol) = {
-          val p1 = if (signatureAsSpecific(m1, m2)) 1 else 0
-          val p2 = if (scopeMoreSpecific(m1, m2)) 1 else 0
-          p1 + p2
-        }
-        points(method1, method2) > points(method2, method1)
-      }
-
-      def combineInto (
-        variadic: Boolean
-      )(
-        positional: Seq[Type],
-        named: Seq[(TermName, Type)]
-      )(
-        target: Seq[TermName],
-        defaults: Map[Int, Type]
-      ): Option[Seq[Type]] = {
-
-        val offset = positional.length
-        val unfilled = target.zipWithIndex drop offset
-        val canAcceptAllNameVargs = named forall { case (argName, _) =>
-          unfilled exists (_._1 == argName)
-        }
-
-        val paramNamesUnique = {
-          named.length == named.map(_._1).distinct.length
-        }
-
-        if (canAcceptAllNameVargs && paramNamesUnique) {
-
-          val rest = unfilled map { case (paramName, paramIndex) =>
-            val passedIn = named.collect {
-              case (argName, argType) if argName == paramName => argType
-            }.headOption
-
-            passedIn orElse defaults.get(paramIndex).map(_.asInstanceOf[Type])
-          }
-
-          val rest1 = {
-            if (variadic && !rest.isEmpty && !rest.last.isDefined) rest.init
-            else rest
-          }
-
-
-          if (rest1 forall (_.isDefined)) {
-            val joined = positional ++ rest1.map(_.get)
-            val repeatedCollapsed = {
-              if (variadic) {
-                val (normal, repeated) = joined.splitAt(target.length - 1)
-                if (repeated.forall(_ =:= repeated.head)) Some(normal ++ repeated.headOption)
-                else None
-              }
-              else Some(joined)
-            }
-            if (repeatedCollapsed.exists(_.length == target.length))
-              repeatedCollapsed
-            else if (variadic && repeatedCollapsed.exists(_.length == target.length - 1))
-              repeatedCollapsed
-            else None
-          } else None
-
-        } else None
-      }
-
-      // Begin Reflection Helpers
-
-      // Replaces a repeated parameter type at the end of the parameter list
-      // with a number of non-repeated parameter types in order to pad the
-      // list to be nargs in length
-      def extend(types: Seq[Type], nargs: Int): Seq[Type] = {
-        if (isVarArgTypes(types)) {
-          val repeatedType = types.last.normalize.typeArgs.head
-          types.init ++ Seq.fill(nargs - (types.length - 1))(repeatedType)
-        } else types
-      }
-
-      // Replaces by-name parameters with their result type and
-      // TypeRefs with the thing they reference
-      def unwrap(paramType: Type): Type = paramType match {
-        case TypeRef(_, IntClass, _) => typeOf[Int]
-        case TypeRef(_, LongClass, _) => typeOf[Long]
-        case TypeRef(_, ShortClass, _) => typeOf[Short]
-        case TypeRef(_, ByteClass, _) => typeOf[Byte]
-        case TypeRef(_, CharClass, _) => typeOf[Char]
-        case TypeRef(_, FloatClass, _) => typeOf[Float]
-        case TypeRef(_, DoubleClass, _) => typeOf[Double]
-        case TypeRef(_, BooleanClass, _) => typeOf[Boolean]
-        case TypeRef(_, UnitClass, _) => typeOf[Unit]
-        case TypeRef(_, NullClass, _) => typeOf[Null]
-        case TypeRef(_, AnyClass, _) => typeOf[Any]
-        case TypeRef(_, NothingClass, _) => typeOf[Nothing]
-        case TypeRef(_, AnyRefClass, _) => typeOf[AnyRef]
-        case TypeRef(_, ByNameParamClass, List(resultType)) => unwrap(resultType)
-        case t: Type => t
-      }
-
-      // Gives the names of the parameters to a method
-      def paramNames(signature: Type): Seq[TermName] = signature match {
-        case PolyType(_, resultType) => paramNames(resultType)
-        case MethodType(params, _) => params.map(_.name.asInstanceOf[TermName])
-        case NullaryMethodType(_) => Seq.empty
-      }
-
-      def valParams(signature: Type): Seq[TermSymbol] = signature match {
-        case PolyType(_, resultType) => valParams(resultType)
-        case MethodType(params, _) => params.map(_.asTermSymbol)
-        case NullaryMethodType(_) => Seq.empty
-      }
-
-      // Returns a map from parameter index to default argument type
-      def defaultTypes(method: MethodSymbol): Map[Int, Type] = {
-        val typeSig = substituteTypeParams(method)
-        val owner = method.owner
-        valParams(typeSig).zipWithIndex.filter(_._1.hasFlag(Flag.DEFAULTPARAM)).map { case(_, index) =>
-          val name = nme.defaultGetterName(method.name.decodedName, index + 1)
-          val default = owner.asType member name
-          index -> default.typeSignature.asInstanceOf[NullaryMethodType].resultType
-        }.toMap
-      }
-
-      // True if any of method's parameters have default values. False otherwise.
-      def usesDefault(method: MethodSymbol): Boolean = valParams(method.typeSignature) drop(posVargTypes).length exists { param =>
-        (param hasFlag Flag.DEFAULTPARAM) && nameVargTypes.forall { case (argName, _) =>
-          param.name != argName
-        }
-      }
-
-      // The number of type parameters that the method takes
-      def numTypeParams(x: MethodSymbol): Int = {
-        x.typeSignature.typeParams.length
-      }
-
-      def substituteTypeParams(m: MethodSymbol): Type = {
-        (pre memberType m) match {
-          case m: MethodType => m
-          case n: NullaryMethodType => n
-          case PolyType(tparams, rest) => rest.substituteTypes(tparams, targs.toList)
-        }
-      }
-
-      // Begin Selection Helpers
-
-      def select(
-          alternatives: Seq[MethodSymbol],
-          filters: Seq[Seq[MethodSymbol] => Seq[MethodSymbol]]
-      ): Seq[MethodSymbol] =
-        filters.foldLeft(alternatives)((a, f) => {
-          if (a.size > 1) f(a) else a
-        })
-
-      // Drop arguments that take the wrong number of type
-      // arguments.
-      val posTargLength: Seq[MethodSymbol] => Seq[MethodSymbol] = _.filter { alt =>
-        numTypeParams(alt) == targs.length
-      }
-
-      // Drop methods that are not applicable to the arguments
-      val applicable: Seq[MethodSymbol] => Seq[MethodSymbol] = _.filter { alt =>
-        // Note: combine returns None if a is not applicable and
-        // None.exists(_ => true) == false
-        val paramTypes =
-          valParams(substituteTypeParams(alt)).map(p => unwrap(p.typeSignature))
-        val variadic = isVarArgTypes(paramTypes)
-        val maybeArgTypes =
-          combineInto(variadic)(posVargTypes, nameVargTypes)(paramNames(alt.typeSignature), defaultTypes(alt))
-        maybeArgTypes exists { argTypes =>
-          if (isVarArgTypes(argTypes) && !isVarArgTypes(paramTypes)) false
-          else {
-            val a = argTypes
-            val p = extend(paramTypes, argTypes.length)
-            (a corresponds p)(_ weak_<:< _)
-          }
-        }
-      }
-
-      // Always prefer methods that don't need to use default
-      // arguments over those that do.
-      // e.g. when resolving foo(1), prefer def foo(x: Int) over
-      // def foo(x: Int, y: Int = 4)
-      val noDefaults: Seq[MethodSymbol] => Seq[MethodSymbol] =
-        _ filterNot usesDefault
-
-      // Try to select the most specific method. If that's not possible,
-      // return all of the candidates (this will likely cause an error
-      // higher up in the call stack)
-      val mostSpecific: Seq[MethodSymbol] => Seq[MethodSymbol] = { alts =>
-        val sorted = alts.sortWith(moreSpecific)
-        val mostSpecific = sorted.head
-        val agreeTest: MethodSymbol => Boolean =
-          moreSpecific(mostSpecific, _)
-        val disagreeTest: MethodSymbol => Boolean =
-          moreSpecific(_, mostSpecific)
-        if (!sorted.tail.forall(agreeTest)) {
-          mostSpecific +: sorted.tail.filterNot(agreeTest)
-        } else if (sorted.tail.exists(disagreeTest)) {
-          mostSpecific +: sorted.tail.filter(disagreeTest)
-        } else {
-          Seq(mostSpecific)
-        }
-      }
-
-      def finalResult(t: Type): Type = t match {
-        case PolyType(_, rest) => finalResult(rest)
-        case MethodType(_, result) => finalResult(result)
-        case NullaryMethodType(result) => finalResult(result)
-        case t: Type => t
-      }
-
-      // If a result type is given, drop alternatives that don't meet it
-      val resultType: Seq[MethodSymbol] => Seq[MethodSymbol] =
-        if (expected == NoType) identity
-        else _.filter { alt =>
-          finalResult(substituteTypeParams(alt)) <:< expected
-        }
-
-      def defaultFilteringOps =
-        Seq(posTargLength, resultType, applicable, noDefaults, mostSpecific)
-
-      // Begin Method Proper
-
-
-      val alts = alternatives.map(_.asMethodSymbol)
-
-      val selection = select(alts, defaultFilteringOps)
-
-      val knownApplicable = applicable(selection)
-
-      if (knownApplicable.size == 1) knownApplicable.head
-      else NoSymbol
-    }
-=======
     def getter: Symbol = getter(owner)
     def setter: Symbol = setter(owner)
->>>>>>> 57fcda5c
   }
 
   /** The class for all symbols */
