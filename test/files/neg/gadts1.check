<<<<<<< HEAD
gadts1.scala:20: error: class Cell of type Test.Cell does not take type parameters.
=======
gadts1.scala:15: error: type mismatch;
 found   : Test.Double
 required: a
    case NumTerm(n) => c.x = Double(1.0) 
                                   ^
gadts1.scala:20: error: Test.Cell[a] does not take parameters
>>>>>>> b84ecc5d
    case Cell[a](x: Int) => c.x = 5
                ^
gadts1.scala:20: error: type mismatch;
 found   : Int(5)
 required: a
    case Cell[a](x: Int) => c.x = 5
                                  ^
two errors found<|MERGE_RESOLUTION|>--- conflicted
+++ resolved
@@ -1,13 +1,4 @@
-<<<<<<< HEAD
-gadts1.scala:20: error: class Cell of type Test.Cell does not take type parameters.
-=======
-gadts1.scala:15: error: type mismatch;
- found   : Test.Double
- required: a
-    case NumTerm(n) => c.x = Double(1.0) 
-                                   ^
 gadts1.scala:20: error: Test.Cell[a] does not take parameters
->>>>>>> b84ecc5d
     case Cell[a](x: Int) => c.x = 5
                 ^
 gadts1.scala:20: error: type mismatch;
