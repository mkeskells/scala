--- conflicted
+++ resolved
@@ -1,44 +1,21 @@
-<<<<<<< HEAD
+patmatnew.scala:673: warning: This catches all Throwables. If this is really intended, use `case e : Throwable` to clear this warning.
+            case e => {
+                 ^
 patmatnew.scala:354: warning: a pure expression does nothing in statement position
         case 1 => "OK"
                   ^
-patmatnew.scala:355: warning: a pure expression does nothing in statement position
-        case 2 => assert(false); "KO"
-                                 ^
 patmatnew.scala:355: warning: multiline expressions might require enclosing parentheses; a value can be silently discarded when Unit is expected
         case 2 => assert(false); "KO"
                                  ^
-patmatnew.scala:356: warning: a pure expression does nothing in statement position
-        case 3 => assert(false); "KO"
-=======
-patmatnew.scala:670: warning: This catches all Throwables. If this is really intended, use `case e : Throwable` to clear this warning.
-            case e => {
-                 ^
-patmatnew.scala:489: warning: unreachable code
-        case _ if false =>
-                        ^
-patmatnew.scala:351: warning: a pure expression does nothing in statement position
-        case 1 => "OK"
-                  ^
-patmatnew.scala:352: warning: multiline expressions might require enclosing parentheses; a value can be silently discarded when Unit is expected
+patmatnew.scala:355: warning: a pure expression does nothing in statement position
         case 2 => assert(false); "KO"
-                                 ^
-patmatnew.scala:352: warning: a pure expression does nothing in statement position
-        case 2 => assert(false); "KO"
->>>>>>> 61cf896c
                                  ^
 patmatnew.scala:356: warning: multiline expressions might require enclosing parentheses; a value can be silently discarded when Unit is expected
         case 3 => assert(false); "KO"
                                  ^
-<<<<<<< HEAD
-patmatnew.scala:673: warning: This catches all Throwables. If this is really intended, use `case e : Throwable` to clear this warning.
-            case e => {
-                 ^
+patmatnew.scala:356: warning: a pure expression does nothing in statement position
+        case 3 => assert(false); "KO"
+                                 ^
 patmatnew.scala:492: warning: unreachable code
         case _ if false =>
-                        ^
-=======
-patmatnew.scala:353: warning: a pure expression does nothing in statement position
-        case 3 => assert(false); "KO"
-                                 ^
->>>>>>> 61cf896c
+                        ^